--- conflicted
+++ resolved
@@ -190,13 +190,6 @@
 		self.transaction(&prevout.hash)
 			.and_then(|tx| tx.outputs.into_iter().nth(prevout.index as usize))
 	}
-<<<<<<< HEAD
-
-	fn is_spent(&self, _prevout: &chain::OutPoint) -> bool {
-		unimplemented!();
-	}
-=======
->>>>>>> 8136b8a9
 }
 
 impl TransactionMetaProvider for TestStorage {
