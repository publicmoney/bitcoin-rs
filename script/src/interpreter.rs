use std::{cmp, mem};
use bytes::Bytes;
use keys::{Signature, Public};
use chain::constants::SEQUENCE_LOCKTIME_DISABLE_FLAG;
use crypto::{sha1, sha256, dhash160, dhash256, ripemd160};
use sign::{SignatureVersion, Sighash};
use script::MAX_SCRIPT_ELEMENT_SIZE;
use {
	script, Builder, Script, ScriptWitness, Num, VerificationFlags, Opcode, Error, SignatureChecker, Stack
};

/// Helper function.
fn check_signature(
	checker: &dyn SignatureChecker,
	script_sig: &Vec<u8>,
	public: &Vec<u8>,
	script_code: &Script,
	version: SignatureVersion
) -> bool {
	let public = match Public::from_slice(&public) {
		Ok(public) => public,
		_ => return false,
	};

	if let Some((hash_type, sig)) = script_sig.split_last() {
		checker.check_signature(&sig.into(), &public, script_code, *hash_type as u32, version)
	} else {
		return false
	}
}

fn is_public_key(v: &[u8]) -> bool {
	match v.len() {
		33 if v[0] == 2 || v[0] == 3 => true,
		65 if v[0] == 4 => true,
		_ => false,
	}
}

/// A canonical signature exists of: <30> <total len> <02> <len R> <R> <02> <len S> <S> <hashtype>
/// Where R and S are not negative (their first byte has its highest bit not set), and not
/// excessively padded (do not start with a 0 byte, unless an otherwise negative number follows,
/// in which case a single 0 byte is necessary and even required).
///
/// See https://bitcointalk.org/index.php?topic=8392.msg127623#msg127623
///
/// This function is consensus-critical since BIP66.
fn is_valid_signature_encoding(sig: &[u8]) -> bool {
	// Format: 0x30 [total-length] 0x02 [R-length] [R] 0x02 [S-length] [S] [sighash]
	// * total-length: 1-byte length descriptor of everything that follows,
	//   excluding the sighash byte.
	// * R-length: 1-byte length descriptor of the R value that follows.
	// * R: arbitrary-length big-endian encoded R value. It must use the shortest
	//   possible encoding for a positive integers (which means no null bytes at
	//   the start, except a single one when the next byte has its highest bit set).
	// * S-length: 1-byte length descriptor of the S value that follows.
	// * S: arbitrary-length big-endian encoded S value. The same rules apply.
	// * sighash: 1-byte value indicating what data is hashed (not part of the DER
	//   signature)

	// Minimum and maximum size constraints
	if sig.len() < 9 || sig.len() > 73 {
		return false;
	}

	// A signature is of type 0x30 (compound)
	if sig[0] != 0x30 {
		return false;
	}

	// Make sure the length covers the entire signature.
	if sig[1] as usize != sig.len() - 3 {
		return false;
	}

	// Extract the length of the R element.
	let len_r = sig[3] as usize;

	// Make sure the length of the S element is still inside the signature.
	if len_r + 5 >= sig.len() {
		return false;
	}

	// Extract the length of the S element.
	let len_s = sig[len_r + 5] as usize;

	// Verify that the length of the signature matches the sum of the length
	if len_r + len_s + 7 != sig.len() {
		return false;
	}

	// Check whether the R element is an integer.
	if sig[2] != 2 {
		return false;
	}

	// Zero-length integers are not allowed for R.
	if len_r == 0 {
		return false;
	}

	// Negative numbers are not allowed for R.
	if (sig[4] & 0x80) != 0 {
		return false;
	}

	// Null bytes at the start of R are not allowed, unless R would
	// otherwise be interpreted as a negative number.
	if len_r > 1 && sig[4] == 0 && (sig[5] & 0x80) == 0 {
		return false;
	}

	// Check whether the S element is an integer.
	if sig[len_r + 4] != 2 {
		return false;
	}

	// Zero-length integers are not allowed for S.
	if len_s == 0 {
		return false;
	}

	// Negative numbers are not allowed for S.
	if (sig[len_r + 6] & 0x80) != 0 {
		return false;
	}

	// Null bytes at the start of S are not allowed, unless S would otherwise be
	// interpreted as a negative number.
	if len_s > 1 && (sig[len_r + 6] == 0) && (sig[len_r + 7] & 0x80) == 0 {
		return false;
	}

	true
}

fn is_low_der_signature(sig: &[u8]) -> Result<(), Error> {
	if !is_valid_signature_encoding(sig) {
		return Err(Error::SignatureDer);
	}

	let signature: Signature = sig.into();
	if !signature.check_low_s() {
		return Err(Error::SignatureHighS);
	}

	Ok(())
}

fn is_defined_hashtype_signature(sig: &[u8]) -> bool {
	if sig.is_empty() {
		return false;
	}

	Sighash::is_defined(sig[sig.len() - 1] as u32)
}

fn check_signature_encoding(sig: &[u8], flags: &VerificationFlags) -> Result<(), Error> {
	// Empty signature. Not strictly DER encoded, but allowed to provide a
	// compact way to provide an invalid signature for use with CHECK(MULTI)SIG

	if sig.is_empty() {
		return Ok(());
	}

	if (flags.verify_dersig || flags.verify_low_s || flags.verify_strictenc) && !is_valid_signature_encoding(sig) {
		return Err(Error::SignatureDer);
	}

	if flags.verify_low_s {
		is_low_der_signature(sig)?;
	}

	if flags.verify_strictenc && !is_defined_hashtype_signature(sig) {
		return Err(Error::SignatureHashtype)
	}

	Ok(())
}

fn check_pubkey_encoding(v: &[u8], flags: &VerificationFlags) -> Result<(), Error> {
	if flags.verify_strictenc && !is_public_key(v) {
		return Err(Error::PubkeyType);
	}

	Ok(())
}

fn check_minimal_push(data: &[u8], opcode: Opcode) -> bool {
	if data.is_empty() {
		// Could have used OP_0.
		opcode == Opcode::OP_0
	} else if data.len() == 1 && data[0] >= 1 && data[0] <= 16 {
		// Could have used OP_1 .. OP_16.
		opcode as u8 == Opcode::OP_1 as u8 + (data[0] - 1)
	} else if data.len() == 1 && data[0] == 0x81 {
		// Could have used OP_1NEGATE
		opcode == Opcode::OP_1NEGATE
	} else if data.len() <= 75 {
		// Could have used a direct push (opcode indicating number of bytes pushed + those bytes).
		opcode as usize == data.len()
	} else if data.len() <= 255 {
		// Could have used OP_PUSHDATA.
		opcode == Opcode::OP_PUSHDATA1
	} else if data.len() <= 65535 {
		// Could have used OP_PUSHDATA2.
		opcode == Opcode::OP_PUSHDATA2
	} else {
		true
	}
}

fn cast_to_bool(data: &[u8]) -> bool {
	if data.is_empty() {
		return false;
	}

	if data[..data.len() - 1].iter().any(|x| x != &0) {
		return true;
	}

	let last = data[data.len() - 1];
	!(last == 0 || last == 0x80)
}

/// Verifies script signature and pubkey
pub fn verify_script(
	script_sig: &Script,
	script_pubkey: &Script,
	witness: &ScriptWitness,
	flags: &VerificationFlags,
	checker: &dyn SignatureChecker,
	version: SignatureVersion,
) -> Result<(), Error> {
	if flags.verify_sigpushonly && !script_sig.is_push_only() {
		return Err(Error::SignaturePushOnly);
	}

	let mut stack = Stack::new();
	let mut stack_copy = Stack::new();
	let mut had_witness = false;

	eval_script(&mut stack, script_sig, flags, checker, version)?;

	if flags.verify_p2sh {
		stack_copy = stack.clone();
	}

	let res = eval_script(&mut stack, script_pubkey, flags, checker, version)?;
	if !res {
		return Err(Error::EvalFalse);
	}

	// Verify witness program
	let mut verify_cleanstack = flags.verify_cleanstack;
	if flags.verify_witness {
		if let Some((witness_version, witness_program)) = script_pubkey.parse_witness_program() {
			if !script_sig.is_empty() {
				return Err(Error::WitnessMalleated);
			}

			had_witness = true;
			verify_cleanstack = false;
			if !verify_witness_program(witness, witness_version, witness_program, flags, checker)? {
				return Err(Error::EvalFalse);
			}
		}
	}

	// Additional validation for spend-to-script-hash transactions:
	if flags.verify_p2sh && script_pubkey.is_pay_to_script_hash() {
		if !script_sig.is_push_only() {
			return Err(Error::SignaturePushOnly);
		}

		mem::swap(&mut stack, &mut stack_copy);

		// stack cannot be empty here, because if it was the
		// P2SH  HASH <> EQUAL  scriptPubKey would be evaluated with
		// an empty stack and the EvalScript above would return false.
		assert!(!stack.is_empty());

		let pubkey2: Script = stack.pop()?.into();

		let res = eval_script(&mut stack, &pubkey2, flags, checker, version)?;
		if !res {
			return Err(Error::EvalFalse);
		}

		if flags.verify_witness {
			if let Some((witness_version, witness_program)) = pubkey2.parse_witness_program() {
				if script_sig != &Builder::default().push_data(&pubkey2).into_script() {
					return Err(Error::WitnessMalleatedP2SH);
				}

				had_witness = true;
				verify_cleanstack = false;
				if !verify_witness_program(witness, witness_version, witness_program, flags, checker)? {
					return Err(Error::EvalFalse);
				}
			}
		}
	}

    // The CLEANSTACK check is only performed after potential P2SH evaluation,
    // as the non-P2SH evaluation of a P2SH script will obviously not result in
    // a clean stack (the P2SH inputs remain). The same holds for witness evaluation.
	if verify_cleanstack {
        // Disallow CLEANSTACK without P2SH, as otherwise a switch CLEANSTACK->P2SH+CLEANSTACK
        // would be possible, which is not a softfork (and P2SH should be one).
		assert!(flags.verify_p2sh);
		if stack.len() != 1 {
			return Err(Error::Cleanstack);
		}
	}

	if flags.verify_witness {
		// We can't check for correct unexpected witness data if P2SH was off, so require
		// that WITNESS implies P2SH. Otherwise, going from WITNESS->P2SH+WITNESS would be
		// possible, which is not a softfork.
		assert!(flags.verify_p2sh);
		if !had_witness && !witness.is_empty() {
			return Err(Error::WitnessUnexpected);
		}
	}

	Ok(())
}

fn verify_witness_program(
	witness: &ScriptWitness,
	witness_version: u8,
	witness_program: &[u8],
	flags: &VerificationFlags,
	checker: &dyn SignatureChecker,
) -> Result<bool, Error> {
	if witness_version != 0 {
		if flags.verify_discourage_upgradable_witness_program {
			return Err(Error::DiscourageUpgradableWitnessProgram);
		}

		return Ok(true);
	}

	let witness_stack = witness;
	let witness_stack_len = witness_stack.len();
	let (mut stack, script_pubkey): (Stack<_>, Script) = match witness_program.len() {
		32 => {
			if witness_stack_len == 0 {
				return Err(Error::WitnessProgramWitnessEmpty);
			}

			let script_pubkey = &witness_stack[witness_stack_len - 1];
			let stack = &witness_stack[0..witness_stack_len - 1];
			let script_pubkey_hash = sha256(script_pubkey);

			if script_pubkey_hash != witness_program[0..32].into() {
				return Err(Error::WitnessProgramMismatch);
			}

			(stack.iter().cloned().collect::<Vec<_>>().into(), Script::new(script_pubkey.clone()))
		},
		20 => {
			if witness_stack_len != 2 {
				return Err(Error::WitnessProgramMismatch);
			}

			let script_pubkey = Builder::default()
				.push_opcode(Opcode::OP_DUP)
				.push_opcode(Opcode::OP_HASH160)
				.push_data(witness_program)
				.push_opcode(Opcode::OP_EQUALVERIFY)
				.push_opcode(Opcode::OP_CHECKSIG)
				.into_script();

			(witness_stack.clone().into(), script_pubkey)
		},
		_ => return Err(Error::WitnessProgramWrongLength),
	};

	if stack.iter().any(|s| s.len() > MAX_SCRIPT_ELEMENT_SIZE) {
		return Err(Error::PushSize);
	}

	if !eval_script(&mut stack, &script_pubkey, flags, checker, SignatureVersion::WitnessV0)? {
		return Ok(false);
	}

	if stack.len() != 1 {
		return Err(Error::EvalFalse);
	}

	let success = cast_to_bool(stack.last().expect("stack.len() == 1; last() only returns errors when stack is empty; qed"));
	Ok(success)
}

/// Evaluautes the script
#[cfg_attr(feature="cargo-clippy", allow(match_same_arms))]
pub fn eval_script(
	stack: &mut Stack<Bytes>,
	script: &Script,
	flags: &VerificationFlags,
	checker: &dyn SignatureChecker,
	version: SignatureVersion
) -> Result<bool, Error> {
	if script.len() > script::MAX_SCRIPT_SIZE {
		return Err(Error::ScriptSize);
	}

	let mut pc = 0;
	let mut op_count = 0;
	let mut begincode = 0;
	let mut exec_stack = Vec::<bool>::new();
	let mut altstack = Stack::<Bytes>::new();

	while pc < script.len() {
		let executing = exec_stack.iter().all(|x| *x);
		let instruction = match script.get_instruction(pc) {
			Ok(i) => i,
			Err(Error::BadOpcode) if !executing => {
				pc += 1;
				continue;
			},
			Err(err) => return Err(err),
		};
		let opcode = instruction.opcode;

		if let Some(data) = instruction.data {
			if data.len() > script::MAX_SCRIPT_ELEMENT_SIZE {
				return Err(Error::PushSize);
			}

			if executing && flags.verify_minimaldata && !check_minimal_push(data, opcode) {
				return Err(Error::Minimaldata);
			}
		}

		if opcode.is_countable() {
			op_count += 1;
			if op_count > script::MAX_OPS_PER_SCRIPT {
				return Err(Error::OpCount);
			}
		}

		if opcode.is_disabled(flags) {
			return Err(Error::DisabledOpcode(opcode));
		}

		pc += instruction.step;
		if !(executing || (Opcode::OP_IF <= opcode && opcode <= Opcode::OP_ENDIF)) {
			continue;
		}

		match opcode {
			Opcode::OP_PUSHDATA1 |
			Opcode::OP_PUSHDATA2 |
			Opcode::OP_PUSHDATA4 |
			Opcode::OP_0 |
			Opcode::OP_PUSHBYTES_1 |
			Opcode::OP_PUSHBYTES_2 |
			Opcode::OP_PUSHBYTES_3 |
			Opcode::OP_PUSHBYTES_4 |
			Opcode::OP_PUSHBYTES_5 |
			Opcode::OP_PUSHBYTES_6 |
			Opcode::OP_PUSHBYTES_7 |
			Opcode::OP_PUSHBYTES_8 |
			Opcode::OP_PUSHBYTES_9 |
			Opcode::OP_PUSHBYTES_10 |
			Opcode::OP_PUSHBYTES_11 |
			Opcode::OP_PUSHBYTES_12 |
			Opcode::OP_PUSHBYTES_13 |
			Opcode::OP_PUSHBYTES_14 |
			Opcode::OP_PUSHBYTES_15 |
			Opcode::OP_PUSHBYTES_16 |
			Opcode::OP_PUSHBYTES_17 |
			Opcode::OP_PUSHBYTES_18 |
			Opcode::OP_PUSHBYTES_19 |
			Opcode::OP_PUSHBYTES_20 |
			Opcode::OP_PUSHBYTES_21 |
			Opcode::OP_PUSHBYTES_22 |
			Opcode::OP_PUSHBYTES_23 |
			Opcode::OP_PUSHBYTES_24 |
			Opcode::OP_PUSHBYTES_25 |
			Opcode::OP_PUSHBYTES_26 |
			Opcode::OP_PUSHBYTES_27 |
			Opcode::OP_PUSHBYTES_28 |
			Opcode::OP_PUSHBYTES_29 |
			Opcode::OP_PUSHBYTES_30 |
			Opcode::OP_PUSHBYTES_31 |
			Opcode::OP_PUSHBYTES_32 |
			Opcode::OP_PUSHBYTES_33 |
			Opcode::OP_PUSHBYTES_34 |
			Opcode::OP_PUSHBYTES_35 |
			Opcode::OP_PUSHBYTES_36 |
			Opcode::OP_PUSHBYTES_37 |
			Opcode::OP_PUSHBYTES_38 |
			Opcode::OP_PUSHBYTES_39 |
			Opcode::OP_PUSHBYTES_40 |
			Opcode::OP_PUSHBYTES_41 |
			Opcode::OP_PUSHBYTES_42 |
			Opcode::OP_PUSHBYTES_43 |
			Opcode::OP_PUSHBYTES_44 |
			Opcode::OP_PUSHBYTES_45 |
			Opcode::OP_PUSHBYTES_46 |
			Opcode::OP_PUSHBYTES_47 |
			Opcode::OP_PUSHBYTES_48 |
			Opcode::OP_PUSHBYTES_49 |
			Opcode::OP_PUSHBYTES_50 |
			Opcode::OP_PUSHBYTES_51 |
			Opcode::OP_PUSHBYTES_52 |
			Opcode::OP_PUSHBYTES_53 |
			Opcode::OP_PUSHBYTES_54 |
			Opcode::OP_PUSHBYTES_55 |
			Opcode::OP_PUSHBYTES_56 |
			Opcode::OP_PUSHBYTES_57 |
			Opcode::OP_PUSHBYTES_58 |
			Opcode::OP_PUSHBYTES_59 |
			Opcode::OP_PUSHBYTES_60 |
			Opcode::OP_PUSHBYTES_61 |
			Opcode::OP_PUSHBYTES_62 |
			Opcode::OP_PUSHBYTES_63 |
			Opcode::OP_PUSHBYTES_64 |
			Opcode::OP_PUSHBYTES_65 |
			Opcode::OP_PUSHBYTES_66 |
			Opcode::OP_PUSHBYTES_67 |
			Opcode::OP_PUSHBYTES_68 |
			Opcode::OP_PUSHBYTES_69 |
			Opcode::OP_PUSHBYTES_70 |
			Opcode::OP_PUSHBYTES_71 |
			Opcode::OP_PUSHBYTES_72 |
			Opcode::OP_PUSHBYTES_73 |
			Opcode::OP_PUSHBYTES_74 |
			Opcode::OP_PUSHBYTES_75 => {
				if let Some(data) = instruction.data {
					stack.push(data.to_vec().into());
				}
			},
			Opcode::OP_1NEGATE |
			Opcode::OP_1 |
			Opcode::OP_2 |
			Opcode::OP_3 |
			Opcode::OP_4 |
			Opcode::OP_5 |
			Opcode::OP_6 |
			Opcode::OP_7 |
			Opcode::OP_8 |
			Opcode::OP_9 |
			Opcode::OP_10 |
			Opcode::OP_11 |
			Opcode::OP_12 |
			Opcode::OP_13 |
			Opcode::OP_14 |
			Opcode::OP_15 |
			Opcode::OP_16 => {
				let value = (opcode as i32).wrapping_sub(Opcode::OP_1 as i32 - 1);
				stack.push(Num::from(value).to_bytes());
			},
			Opcode::OP_CAT if flags.verify_concat => {
				let mut value_to_append = stack.pop()?;
				let value_to_update = stack.last_mut()?;
				if value_to_update.len() + value_to_append.len() > script::MAX_SCRIPT_ELEMENT_SIZE {
					return Err(Error::PushSize);
				}
				value_to_update.append(&mut value_to_append);
			},
			// OP_SPLIT replaces OP_SUBSTR
			Opcode::OP_SUBSTR if flags.verify_split => {
				let n = Num::from_slice(&stack.pop()?, flags.verify_minimaldata, 4)?;
				if n.is_negative() {
					return Err(Error::InvalidStackOperation);
				}
				let n: usize = n.into();
				let splitted_value = {
					let value_to_split = stack.last_mut()?;
					if n > value_to_split.len() {
						return Err(Error::InvalidSplitRange);
					}
					value_to_split.split_off(n)
				};
				stack.push(splitted_value);
			},
			Opcode::OP_AND if flags.verify_and => {
				let mask = stack.pop()?;
				let mask_len = mask.len();
				let value_to_update = stack.last_mut()?;
				if mask_len != value_to_update.len() {
					return Err(Error::InvalidOperandSize);
				}
				for (byte_to_update, byte_mask) in (*value_to_update).iter_mut().zip(mask.iter()) {
					*byte_to_update = *byte_to_update & byte_mask;
				}
			},
			Opcode::OP_OR if flags.verify_or => {
				let mask = stack.pop()?;
				let mask_len = mask.len();
				let value_to_update = stack.last_mut()?;
				if mask_len != value_to_update.len() {
					return Err(Error::InvalidOperandSize);
				}
				for (byte_to_update, byte_mask) in (*value_to_update).iter_mut().zip(mask.iter()) {
					*byte_to_update = *byte_to_update | byte_mask;
				}
			},
			Opcode::OP_XOR if flags.verify_xor => {
				let mask = stack.pop()?;
				let mask_len = mask.len();
				let value_to_update = stack.last_mut()?;
				if mask_len != value_to_update.len() {
					return Err(Error::InvalidOperandSize);
				}
				for (byte_to_update, byte_mask) in (*value_to_update).iter_mut().zip(mask.iter()) {
					*byte_to_update = *byte_to_update ^ byte_mask;
				}
			},
			Opcode::OP_DIV if flags.verify_div => {
				let v1 = Num::from_slice(&stack.pop()?, flags.verify_minimaldata, 4)?;
				let v2 = Num::from_slice(&stack.pop()?, flags.verify_minimaldata, 4)?;
				if v2.is_zero() {
					return Err(Error::DivisionByZero);
				}
				stack.push((v1 / v2).to_bytes());
			},
			Opcode::OP_MOD if flags.verify_mod => {
				let v1 = Num::from_slice(&stack.pop()?, flags.verify_minimaldata, 4)?;
				let v2 = Num::from_slice(&stack.pop()?, flags.verify_minimaldata, 4)?;
				if v2.is_zero() {
					return Err(Error::DivisionByZero);
				}
				stack.push((v1 % v2).to_bytes());
			},
			// OP_BIN2NUM replaces OP_RIGHT
			Opcode::OP_RIGHT if flags.verify_bin2num => {
				let bin = stack.pop()?;
				let n = Num::minimally_encode(&bin, 4)?;
				stack.push(n.to_bytes());
			},
			// OP_NUM2BIN replaces OP_LEFT
			Opcode::OP_LEFT if flags.verify_num2bin => {
				let bin_size = Num::from_slice(&stack.pop()?, flags.verify_minimaldata, 4)?;
				if bin_size.is_negative() || bin_size > MAX_SCRIPT_ELEMENT_SIZE.into() {
					return Err(Error::PushSize);
				}

				let bin_size: usize = bin_size.into();
				let num = Num::minimally_encode(&stack.pop()?, 4)?;
				let mut num = num.to_bytes();

				// check if we can fit number into array of bin_size length
				if num.len() > bin_size {
					return Err(Error::ImpossibleEncoding);
				}

				// check if we need to extend binary repr with zero-bytes
				if num.len() < bin_size {
					let sign_byte = num.last_mut().map(|last_byte| {
						let sign_byte = *last_byte & 0x80;
						*last_byte = *last_byte & 0x7f;
						sign_byte
					}).unwrap_or(0x00);

					num.resize(bin_size - 1, 0x00);
					num.push(sign_byte);
				}

				stack.push(num);
			},
			Opcode::OP_CAT | Opcode::OP_SUBSTR | Opcode::OP_LEFT | Opcode::OP_RIGHT |
			Opcode::OP_INVERT | Opcode::OP_AND | Opcode::OP_OR | Opcode::OP_XOR |
			Opcode::OP_2MUL | Opcode::OP_2DIV | Opcode::OP_MUL | Opcode::OP_DIV |
			Opcode::OP_MOD | Opcode::OP_LSHIFT | Opcode::OP_RSHIFT => {
				return Err(Error::DisabledOpcode(opcode));
			},
			Opcode::OP_NOP => (),
			Opcode::OP_CHECKLOCKTIMEVERIFY => {
				if flags.verify_locktime {
					// Note that elsewhere numeric opcodes are limited to
					// operands in the range -2**31+1 to 2**31-1, however it is
					// legal for opcodes to produce results exceeding that
					// range. This limitation is implemented by CScriptNum's
					// default 4-byte limit.
					//
					// If we kept to that limit we'd have a year 2038 problem,
					// even though the nLockTime field in transactions
					// themselves is uint32 which only becomes meaningless
					// after the year 2106.
					//
					// Thus as a special case we tell CScriptNum to accept up
					// to 5-byte bignums, which are good until 2**39-1, well
					// beyond the 2**32-1 limit of the nLockTime field itself.
					let lock_time = Num::from_slice(stack.last()?, flags.verify_minimaldata, 5)?;

					// In the rare event that the argument may be < 0 due to
					// some arithmetic being done first, you can always use
					// 0 MAX CHECKLOCKTIMEVERIFY.
					if lock_time.is_negative() {
						return Err(Error::NegativeLocktime);
					}

					if !checker.check_lock_time(lock_time) {
						return Err(Error::UnsatisfiedLocktime);
					}
				} else if flags.verify_discourage_upgradable_nops {
					return Err(Error::DiscourageUpgradableNops);
				}
			},
			Opcode::OP_CHECKSEQUENCEVERIFY => {
				if flags.verify_checksequence {
					let sequence = Num::from_slice(stack.last()?, flags.verify_minimaldata, 5)?;

					if sequence.is_negative() {
						return Err(Error::NegativeLocktime);
					}

					if (sequence & (SEQUENCE_LOCKTIME_DISABLE_FLAG as i64).into()).is_zero() && !checker.check_sequence(sequence) {
						return Err(Error::UnsatisfiedLocktime);
					}

				} else if flags.verify_discourage_upgradable_nops {
					return Err(Error::DiscourageUpgradableNops);
				}
			},
			Opcode::OP_NOP1 |
			Opcode::OP_NOP4 |
			Opcode::OP_NOP5 |
			Opcode::OP_NOP6 |
			Opcode::OP_NOP7 |
			Opcode::OP_NOP8 |
			Opcode::OP_NOP9 |
			Opcode::OP_NOP10 => {
				if flags.verify_discourage_upgradable_nops {
					return Err(Error::DiscourageUpgradableNops);
				}
			},
			Opcode::OP_IF | Opcode::OP_NOTIF => {
				let mut exec_value = false;
				if executing {
					exec_value = cast_to_bool(&stack.pop().map_err(|_| Error::UnbalancedConditional)?);
					if opcode == Opcode::OP_NOTIF {
						exec_value = !exec_value;
					}
				}
				exec_stack.push(exec_value);
			},
			Opcode::OP_ELSE => {
				if exec_stack.is_empty() {
					return Err(Error::UnbalancedConditional);
				}
				let last_index = exec_stack.len() - 1;
				let last = exec_stack[last_index];
				exec_stack[last_index] = !last;
			},
			Opcode::OP_ENDIF => {
				if exec_stack.is_empty() {
					return Err(Error::UnbalancedConditional);
				}
				exec_stack.pop();
			},
			Opcode::OP_VERIFY => {
				let exec_value = cast_to_bool(&stack.pop()?);
				if !exec_value {
					return Err(Error::Verify);
				}
			},
			Opcode::OP_RETURN => {
				return Err(Error::ReturnOpcode);
			},
			Opcode::OP_TOALTSTACK => {
				altstack.push(stack.pop()?);
			},
			Opcode::OP_FROMALTSTACK => {
				stack.push(altstack.pop().map_err(|_| Error::InvalidAltstackOperation)?);
			},
			Opcode::OP_2DROP => {
				stack.drop(2)?;
			},
			Opcode::OP_2DUP => {
				stack.dup(2)?;
			},
			Opcode::OP_3DUP => {
				stack.dup(3)?;
			},
			Opcode::OP_2OVER => {
				stack.over(2)?;
			},
			Opcode::OP_2ROT => {
				stack.rot(2)?;
			},
			Opcode::OP_2SWAP => {
				stack.swap(2)?;
			},
			Opcode::OP_IFDUP => {
				if cast_to_bool(stack.last()?) {
					stack.dup(1)?;
				}
			},
			Opcode::OP_DEPTH => {
				let depth = Num::from(stack.len());
				stack.push(depth.to_bytes());
			},
			Opcode::OP_DROP => {
				stack.pop()?;
			},
			Opcode::OP_DUP => {
				stack.dup(1)?;
			},
			Opcode::OP_NIP => {
				stack.nip()?;
			},
			Opcode::OP_OVER => {
				stack.over(1)?;
			},
			Opcode::OP_PICK | Opcode::OP_ROLL => {
				let n: i64 = Num::from_slice(&stack.pop()?, flags.verify_minimaldata, 4)?.into();
				if n < 0 || n >= stack.len() as i64 {
					return Err(Error::InvalidStackOperation);
				}

				let v = match opcode {
					Opcode::OP_PICK => stack.top(n as usize)?.clone(),
					_ => stack.remove(n as usize)?,
				};

				stack.push(v);
			},
			Opcode::OP_ROT => {
				stack.rot(1)?;
			},
			Opcode::OP_SWAP => {
				stack.swap(1)?;
			},
			Opcode::OP_TUCK => {
				stack.tuck()?;
			},
			Opcode::OP_SIZE => {
				let n = Num::from(stack.last()?.len());
				stack.push(n.to_bytes());
			},
			Opcode::OP_EQUAL => {
				let v1 = stack.pop()?;
				let v2 = stack.pop()?;
				if v1 == v2 {
					stack.push(vec![1].into());
				} else {
					stack.push(Bytes::new());
				}
			},
			Opcode::OP_EQUALVERIFY => {
				let equal = stack.pop()? == stack.pop()?;
				if !equal {
					return Err(Error::EqualVerify);
				}
			},
			Opcode::OP_1ADD => {
				let n = Num::from_slice(&stack.pop()?, flags.verify_minimaldata, 4)? + 1.into();
				stack.push(n.to_bytes());
			},
			Opcode::OP_1SUB => {
				let n = Num::from_slice(&stack.pop()?, flags.verify_minimaldata, 4)? - 1.into();
				stack.push(n.to_bytes());
			},
			Opcode::OP_NEGATE => {
				let n = -Num::from_slice(&stack.pop()?, flags.verify_minimaldata, 4)?;
				stack.push(n.to_bytes());
			},
			Opcode::OP_ABS => {
				let n = Num::from_slice(&stack.pop()?, flags.verify_minimaldata, 4)?.abs();
				stack.push(n.to_bytes());
			},
			Opcode::OP_NOT => {
				let n = Num::from_slice(&stack.pop()?, flags.verify_minimaldata, 4)?.is_zero();
				let n = Num::from(n);
				stack.push(n.to_bytes());
			},
			Opcode::OP_0NOTEQUAL => {
				let n = !Num::from_slice(&stack.pop()?, flags.verify_minimaldata, 4)?.is_zero();
				let n = Num::from(n);
				stack.push(n.to_bytes());
			},
			Opcode::OP_ADD => {
				let v1 = Num::from_slice(&stack.pop()?, flags.verify_minimaldata, 4)?;
				let v2 = Num::from_slice(&stack.pop()?, flags.verify_minimaldata, 4)?;
				stack.push((v1 + v2).to_bytes());
			},
			Opcode::OP_SUB => {
				let v1 = Num::from_slice(&stack.pop()?, flags.verify_minimaldata, 4)?;
				let v2 = Num::from_slice(&stack.pop()?, flags.verify_minimaldata, 4)?;
				stack.push((v2 - v1).to_bytes());
			},
			Opcode::OP_BOOLAND => {
				let v1 = Num::from_slice(&stack.pop()?, flags.verify_minimaldata, 4)?;
				let v2 = Num::from_slice(&stack.pop()?, flags.verify_minimaldata, 4)?;
				let v = Num::from(!v1.is_zero() && !v2.is_zero());
				stack.push(v.to_bytes());
			},
			Opcode::OP_BOOLOR => {
				let v1 = Num::from_slice(&stack.pop()?, flags.verify_minimaldata, 4)?;
				let v2 = Num::from_slice(&stack.pop()?, flags.verify_minimaldata, 4)?;
				let v = Num::from(!v1.is_zero() || !v2.is_zero());
				stack.push(v.to_bytes());
			},
			Opcode::OP_NUMEQUAL => {
				let v1 = Num::from_slice(&stack.pop()?, flags.verify_minimaldata, 4)?;
				let v2 = Num::from_slice(&stack.pop()?, flags.verify_minimaldata, 4)?;
				let v = Num::from(v1 == v2);
				stack.push(v.to_bytes());
			},
			Opcode::OP_NUMEQUALVERIFY => {
				let v1 = Num::from_slice(&stack.pop()?, flags.verify_minimaldata, 4)?;
				let v2 = Num::from_slice(&stack.pop()?, flags.verify_minimaldata, 4)?;
				if v1 != v2 {
					return Err(Error::NumEqualVerify);
				}
			},
			Opcode::OP_NUMNOTEQUAL => {
				let v1 = Num::from_slice(&stack.pop()?, flags.verify_minimaldata, 4)?;
				let v2 = Num::from_slice(&stack.pop()?, flags.verify_minimaldata, 4)?;
				let v = Num::from(v1 != v2);
				stack.push(v.to_bytes());
			},
			Opcode::OP_LESSTHAN => {
				let v1 = Num::from_slice(&stack.pop()?, flags.verify_minimaldata, 4)?;
				let v2 = Num::from_slice(&stack.pop()?, flags.verify_minimaldata, 4)?;
				let v = Num::from(v1 > v2);
				stack.push(v.to_bytes());
			},
			Opcode::OP_GREATERTHAN => {
				let v1 = Num::from_slice(&stack.pop()?, flags.verify_minimaldata, 4)?;
				let v2 = Num::from_slice(&stack.pop()?, flags.verify_minimaldata, 4)?;
				let v = Num::from(v1 < v2);
				stack.push(v.to_bytes());
			},
			Opcode::OP_LESSTHANOREQUAL => {
				let v1 = Num::from_slice(&stack.pop()?, flags.verify_minimaldata, 4)?;
				let v2 = Num::from_slice(&stack.pop()?, flags.verify_minimaldata, 4)?;
				let v = Num::from(v1 >= v2);
				stack.push(v.to_bytes());
			},
			Opcode::OP_GREATERTHANOREQUAL => {
				let v1 = Num::from_slice(&stack.pop()?, flags.verify_minimaldata, 4)?;
				let v2 = Num::from_slice(&stack.pop()?, flags.verify_minimaldata, 4)?;
				let v = Num::from(v1 <= v2);
				stack.push(v.to_bytes());
			},
			Opcode::OP_MIN => {
				let v1 = Num::from_slice(&stack.pop()?, flags.verify_minimaldata, 4)?;
				let v2 = Num::from_slice(&stack.pop()?, flags.verify_minimaldata, 4)?;
				stack.push(cmp::min(v1, v2).to_bytes());
			},
			Opcode::OP_MAX => {
				let v1 = Num::from_slice(&stack.pop()?, flags.verify_minimaldata, 4)?;
				let v2 = Num::from_slice(&stack.pop()?, flags.verify_minimaldata, 4)?;
				stack.push(cmp::max(v1, v2).to_bytes());
			},
			Opcode::OP_WITHIN => {
				let v1 = Num::from_slice(&stack.pop()?, flags.verify_minimaldata, 4)?;
				let v2 = Num::from_slice(&stack.pop()?, flags.verify_minimaldata, 4)?;
				let v3 = Num::from_slice(&stack.pop()?, flags.verify_minimaldata, 4)?;
				if v2 <= v3 && v3 < v1 {
					stack.push(vec![1].into());
				} else {
					stack.push(Bytes::new());
				}
			},
			Opcode::OP_RIPEMD160 => {
				let v = ripemd160(&stack.pop()?);
				stack.push(v.to_vec().into());
			},
			Opcode::OP_SHA1 => {
				let v = sha1(&stack.pop()?);
				stack.push(v.to_vec().into());
			},
			Opcode::OP_SHA256 => {
				let v = sha256(&stack.pop()?);
				stack.push(v.to_vec().into());
			},
			Opcode::OP_HASH160 => {
				let v = dhash160(&stack.pop()?);
				stack.push(v.to_vec().into());
			},
			Opcode::OP_HASH256 => {
				let v = dhash256(&stack.pop()?);
				stack.push(v.to_vec().into());
			},
			Opcode::OP_CODESEPARATOR => {
				begincode = pc;
			},
			Opcode::OP_CHECKSIG | Opcode::OP_CHECKSIGVERIFY => {
				let pubkey = stack.pop()?;
				let signature = stack.pop()?;
				let mut subscript = script.subscript(begincode);
				match version {
					SignatureVersion::WitnessV0 => (),
					SignatureVersion::Base => {
						let signature_script = Builder::default().push_data(&*signature).into_script();
						subscript = subscript.find_and_delete(&*signature_script);
					},
				}

				check_signature_encoding(&signature, flags)?;
				check_pubkey_encoding(&pubkey, flags)?;

				let success = check_signature(checker, &signature, &pubkey, &subscript, version);
				match opcode {
					Opcode::OP_CHECKSIG => {
						if success {
							stack.push(vec![1].into());
						} else {
							stack.push(Bytes::new());
						}
					},
					Opcode::OP_CHECKSIGVERIFY if !success => {
						return Err(Error::CheckSigVerify);
					},
					_ => {},
				}
			},
			Opcode::OP_CHECKMULTISIG | Opcode::OP_CHECKMULTISIGVERIFY => {
				let keys_count = Num::from_slice(&stack.pop()?, flags.verify_minimaldata, 4)?;
				if keys_count < 0.into() || keys_count > script::MAX_PUBKEYS_PER_MULTISIG.into() {
					return Err(Error::PubkeyCount);
				}

				let keys_count: usize = keys_count.into();
				let keys = (0..keys_count).into_iter().map(|_| stack.pop()).collect::<Result<Vec<_>, _>>()?;

				let sigs_count = Num::from_slice(&stack.pop()?, flags.verify_minimaldata, 4)?;
				if sigs_count < 0.into() || sigs_count > keys_count.into() {
					return Err(Error::SigCount);
				}

				let sigs_count: usize = sigs_count.into();
				let sigs = (0..sigs_count).into_iter().map(|_| stack.pop()).collect::<Result<Vec<_>, _>>()?;

				let mut subscript = script.subscript(begincode);

				for signature in &sigs {
					match version {
						SignatureVersion::WitnessV0 => (),
						SignatureVersion::Base => {
							let signature_script = Builder::default().push_data(&*signature).into_script();
							subscript = subscript.find_and_delete(&*signature_script);
						},
					}
				}

				let mut success = true;
				let mut k = 0;
				let mut s = 0;
				while s < sigs.len() && success {
					let key = &keys[k];
					let sig = &sigs[s];

<<<<<<< HEAD
					check_signature_encoding(&sig, flags)?;
					check_pubkey_encoding(&key, flags)?;
=======
					check_signature_encoding(sig, flags, version)?;
					check_pubkey_encoding(key, flags)?;
>>>>>>> 396a3776

					let ok = check_signature(checker, sig, key, &subscript, version);
					if ok {
						s += 1;
					}
					k += 1;

					success = sigs.len() - s <= keys.len() - k;
				}

				if !stack.pop()?.is_empty() && flags.verify_nulldummy {
					return Err(Error::SignatureNullDummy);
				}

				match opcode {
					Opcode::OP_CHECKMULTISIG => {
						if success {
							stack.push(vec![1].into());
						} else {
							stack.push(Bytes::new());
						}
					},
					Opcode::OP_CHECKMULTISIGVERIFY if !success => {
						return Err(Error::CheckSigVerify);
					},
					_ => {},
				}
			},
			Opcode::OP_RESERVED |
			Opcode::OP_VER |
			Opcode::OP_RESERVED1 |
			Opcode::OP_RESERVED2 => {
				if executing {
					return Err(Error::DisabledOpcode(opcode));
				}
			},
			Opcode::OP_VERIF |
			Opcode::OP_VERNOTIF => {
				return Err(Error::DisabledOpcode(opcode));
			}
		}

		if stack.len() + altstack.len() > 1000 {
			return Err(Error::StackSize);
		}
	}

	if !exec_stack.is_empty() {
		return Err(Error::UnbalancedConditional);
	}

	let success = !stack.is_empty() && {
		let last = stack.last()?;
		cast_to_bool(last)
	};

	Ok(success)
}

#[cfg(test)]
mod tests {
	use bytes::Bytes;
	use chain::Transaction;
	use sign::SignatureVersion;
	use script::MAX_SCRIPT_ELEMENT_SIZE;
	use {
		Opcode, Script, ScriptWitness, VerificationFlags, Builder, Error, Num, TransactionInputSigner,
		NoopSignatureChecker, TransactionSignatureChecker, Stack
	};
	use super::{eval_script, verify_script, is_public_key};

	#[test]
	fn tests_is_public_key() {
		assert!(!is_public_key(&[]));
		assert!(!is_public_key(&[1]));
		assert!(is_public_key(&Bytes::from("0495dfb90f202c7d016ef42c65bc010cd26bb8237b06253cc4d12175097bef767ed6b1fcb3caf1ed57c98d92e6cb70278721b952e29a335134857acd4c199b9d2f")));
		assert!(is_public_key(&[2; 33]));
		assert!(is_public_key(&[3; 33]));
		assert!(!is_public_key(&[4; 33]));
	}

	// https://github.com/bitcoin/bitcoin/blob/d612837814020ae832499d18e6ee5eb919a87907/src/test/script_tests.cpp#L900
	#[test]
	fn test_push_data() {
		let expected: Stack<Bytes> = vec![vec![0x5a].into()].into();
		let flags = VerificationFlags::default()
			.verify_p2sh(true);
		let checker = NoopSignatureChecker;
		let version = SignatureVersion::Base;
		let direct: Script = vec![Opcode::OP_PUSHBYTES_1 as u8, 0x5a].into();
		let pushdata1: Script = vec![Opcode::OP_PUSHDATA1 as u8, 0x1, 0x5a].into();
		let pushdata2: Script = vec![Opcode::OP_PUSHDATA2 as u8, 0x1, 0, 0x5a].into();
		let pushdata4: Script = vec![Opcode::OP_PUSHDATA4 as u8, 0x1, 0, 0, 0, 0x5a].into();

		let mut direct_stack = Stack::new();
		let mut pushdata1_stack = Stack::new();
		let mut pushdata2_stack = Stack::new();
		let mut pushdata4_stack = Stack::new();
		assert!(eval_script(&mut direct_stack, &direct, &flags, &checker, version).unwrap());
		assert!(eval_script(&mut pushdata1_stack, &pushdata1, &flags, &checker, version).unwrap());
		assert!(eval_script(&mut pushdata2_stack, &pushdata2, &flags, &checker, version).unwrap());
		assert!(eval_script(&mut pushdata4_stack, &pushdata4, &flags, &checker, version).unwrap());

		assert_eq!(direct_stack, expected);
		assert_eq!(pushdata1_stack, expected);
		assert_eq!(pushdata2_stack, expected);
		assert_eq!(pushdata4_stack, expected);
	}

	fn basic_test_with_flags(script: &Script, flags: &VerificationFlags, expected: Result<bool, Error>, expected_stack: Stack<Bytes>) {
		let checker = NoopSignatureChecker;
		let version = SignatureVersion::Base;
		let mut stack = Stack::new();
		assert_eq!(eval_script(&mut stack, script, &flags, &checker, version), expected);
		if expected.is_ok() {
			assert_eq!(stack, expected_stack);
		}
	}

	fn basic_test(script: &Script, expected: Result<bool, Error>, expected_stack: Stack<Bytes>) {
		let flags = VerificationFlags::default()
			.verify_p2sh(true);
		basic_test_with_flags(script, &flags, expected, expected_stack)
	}

	#[test]
	fn test_equal() {
		let script = Builder::default()
			.push_data(&[0x4])
			.push_data(&[0x4])
			.push_opcode(Opcode::OP_EQUAL)
			.into_script();
		let result = Ok(true);
		let stack = vec![vec![1].into()].into();
		basic_test(&script, result, stack);
	}

	#[test]
	fn test_equal_false() {
		let script = Builder::default()
			.push_data(&[0x4])
			.push_data(&[0x3])
			.push_opcode(Opcode::OP_EQUAL)
			.into_script();
		let result = Ok(false);
		let stack = vec![Bytes::new()].into();
		basic_test(&script, result, stack);
	}

	#[test]
	fn test_equal_invalid_stack() {
		let script = Builder::default()
			.push_data(&[0x4])
			.push_opcode(Opcode::OP_EQUAL)
			.into_script();
		let result = Err(Error::InvalidStackOperation);
		basic_test(&script, result, Stack::default());
	}

	#[test]
	fn test_equal_verify() {
		let script = Builder::default()
			.push_data(&[0x4])
			.push_data(&[0x4])
			.push_opcode(Opcode::OP_EQUALVERIFY)
			.into_script();
		let result = Ok(false);
		let stack = Stack::default();
		basic_test(&script, result, stack);
	}

	#[test]
	fn test_equal_verify_failed() {
		let script = Builder::default()
			.push_data(&[0x4])
			.push_data(&[0x3])
			.push_opcode(Opcode::OP_EQUALVERIFY)
			.into_script();
		let result = Err(Error::EqualVerify);
		basic_test(&script, result, Stack::default());
	}

	#[test]
	fn test_equal_verify_invalid_stack() {
		let script = Builder::default()
			.push_data(&[0x4])
			.push_opcode(Opcode::OP_EQUALVERIFY)
			.into_script();
		let result = Err(Error::InvalidStackOperation);
		basic_test(&script, result, Stack::default());
	}

	#[test]
	fn test_size() {
		let script = Builder::default()
			.push_data(&[0x12, 0x34])
			.push_opcode(Opcode::OP_SIZE)
			.into_script();
		let result = Ok(true);
		let stack = vec![vec![0x12, 0x34].into(), vec![0x2].into()].into();
		basic_test(&script, result, stack);
	}

	#[test]
	fn test_size_false() {
		let script = Builder::default()
			.push_data(&[])
			.push_opcode(Opcode::OP_SIZE)
			.into_script();
		let result = Ok(false);
		let stack = vec![vec![].into(), vec![].into()].into();
		basic_test(&script, result, stack);
	}

	#[test]
	fn test_size_invalid_stack() {
		let script = Builder::default()
			.push_opcode(Opcode::OP_SIZE)
			.into_script();
		let result = Err(Error::InvalidStackOperation);
		basic_test(&script, result, Stack::default());
	}

	#[test]
	fn test_hash256() {
		let script = Builder::default()
			.push_data(b"hello")
			.push_opcode(Opcode::OP_HASH256)
			.into_script();
		let result = Ok(true);
		let stack = vec!["9595c9df90075148eb06860365df33584b75bff782a510c6cd4883a419833d50".into()].into();
		basic_test(&script, result, stack);
	}

	#[test]
	fn test_hash256_invalid_stack() {
		let script = Builder::default()
			.push_opcode(Opcode::OP_HASH256)
			.into_script();
		let result = Err(Error::InvalidStackOperation);
		basic_test(&script, result, Stack::default());
	}

	#[test]
	fn test_ripemd160() {
		let script = Builder::default()
			.push_data(b"hello")
			.push_opcode(Opcode::OP_RIPEMD160)
			.into_script();
		let result = Ok(true);
		let stack = vec!["108f07b8382412612c048d07d13f814118445acd".into()].into();
		basic_test(&script, result, stack);
	}

	#[test]
	fn test_ripemd160_invalid_stack() {
		let script = Builder::default()
			.push_opcode(Opcode::OP_RIPEMD160)
			.into_script();
		let result = Err(Error::InvalidStackOperation);
		basic_test(&script, result, Stack::default());
	}

	#[test]
	fn test_sha1() {
		let script = Builder::default()
			.push_data(b"hello")
			.push_opcode(Opcode::OP_SHA1)
			.into_script();
		let result = Ok(true);
		let stack = vec!["aaf4c61ddcc5e8a2dabede0f3b482cd9aea9434d".into()].into();
		basic_test(&script, result, stack);
	}

	#[test]
	fn test_sha1_invalid_stack() {
		let script = Builder::default()
			.push_opcode(Opcode::OP_SHA1)
			.into_script();
		let result = Err(Error::InvalidStackOperation);
		basic_test(&script, result, Stack::default());
	}

	#[test]
	fn test_sha256() {
		let script = Builder::default()
			.push_data(b"hello")
			.push_opcode(Opcode::OP_SHA256)
			.into_script();
		let result = Ok(true);
		let stack = vec!["2cf24dba5fb0a30e26e83b2ac5b9e29e1b161e5c1fa7425e73043362938b9824".into()].into();
		basic_test(&script, result, stack);
	}

	#[test]
	fn test_sha256_invalid_stack() {
		let script = Builder::default()
			.push_opcode(Opcode::OP_SHA256)
			.into_script();
		let result = Err(Error::InvalidStackOperation);
		basic_test(&script, result, Stack::default());
	}

	#[test]
	fn test_1add() {
		let script = Builder::default()
			.push_num(5.into())
			.push_opcode(Opcode::OP_1ADD)
			.into_script();
		let result = Ok(true);
		let stack = vec![Num::from(6).to_bytes()].into();
		basic_test(&script, result, stack);
	}

	#[test]
	fn test_1add_invalid_stack() {
		let script = Builder::default()
			.push_opcode(Opcode::OP_1ADD)
			.into_script();
		let result = Err(Error::InvalidStackOperation);
		basic_test(&script, result, Stack::default());
	}

	#[test]
	fn test_1sub() {
		let script = Builder::default()
			.push_num(5.into())
			.push_opcode(Opcode::OP_1SUB)
			.into_script();
		let result = Ok(true);
		let stack = vec![Num::from(4).to_bytes()].into();
		basic_test(&script, result, stack);
	}

	#[test]
	fn test_1sub_invalid_stack() {
		let script = Builder::default()
			.push_opcode(Opcode::OP_1SUB)
			.into_script();
		let result = Err(Error::InvalidStackOperation);
		basic_test(&script, result, Stack::default());
	}

	#[test]
	fn test_negate() {
		let script = Builder::default()
			.push_num(5.into())
			.push_opcode(Opcode::OP_NEGATE)
			.into_script();
		let result = Ok(true);
		let stack = vec![Num::from(-5).to_bytes()].into();
		basic_test(&script, result, stack);
	}

	#[test]
	fn test_negate_negative() {
		let script = Builder::default()
			.push_num((-5).into())
			.push_opcode(Opcode::OP_NEGATE)
			.into_script();
		let result = Ok(true);
		let stack = vec![Num::from(5).to_bytes()].into();
		basic_test(&script, result, stack);
	}

	#[test]
	fn test_negate_invalid_stack() {
		let script = Builder::default()
			.push_opcode(Opcode::OP_NEGATE)
			.into_script();
		let result = Err(Error::InvalidStackOperation);
		basic_test(&script, result, Stack::default());
	}

	#[test]
	fn test_abs() {
		let script = Builder::default()
			.push_num(5.into())
			.push_opcode(Opcode::OP_ABS)
			.into_script();
		let result = Ok(true);
		let stack = vec![Num::from(5).to_bytes()].into();
		basic_test(&script, result, stack);
	}

	#[test]
	fn test_abs_negative() {
		let script = Builder::default()
			.push_num((-5).into())
			.push_opcode(Opcode::OP_ABS)
			.into_script();
		let result = Ok(true);
		let stack = vec![Num::from(5).to_bytes()].into();
		basic_test(&script, result, stack);
	}

	#[test]
	fn test_abs_invalid_stack() {
		let script = Builder::default()
			.push_opcode(Opcode::OP_ABS)
			.into_script();
		let result = Err(Error::InvalidStackOperation);
		basic_test(&script, result, Stack::default());
	}

	#[test]
	fn test_not() {
		let script = Builder::default()
			.push_num(4.into())
			.push_opcode(Opcode::OP_NOT)
			.into_script();
		let result = Ok(false);
		let stack = vec![Num::from(0).to_bytes()].into();
		basic_test(&script, result, stack);
	}

	#[test]
	fn test_not_zero() {
		let script = Builder::default()
			.push_num(0.into())
			.push_opcode(Opcode::OP_NOT)
			.into_script();
		let result = Ok(true);
		let stack = vec![Num::from(1).to_bytes()].into();
		basic_test(&script, result, stack);
	}

	#[test]
	fn test_not_invalid_stack() {
		let script = Builder::default()
			.push_opcode(Opcode::OP_NOT)
			.into_script();
		let result = Err(Error::InvalidStackOperation);
		basic_test(&script, result, Stack::default());
	}

	#[test]
	fn test_0notequal() {
		let script = Builder::default()
			.push_num(4.into())
			.push_opcode(Opcode::OP_0NOTEQUAL)
			.into_script();
		let result = Ok(true);
		let stack = vec![Num::from(1).to_bytes()].into();
		basic_test(&script, result, stack);
	}

	#[test]
	fn test_0notequal_zero() {
		let script = Builder::default()
			.push_num(0.into())
			.push_opcode(Opcode::OP_0NOTEQUAL)
			.into_script();
		let result = Ok(false);
		let stack = vec![Num::from(0).to_bytes()].into();
		basic_test(&script, result, stack);
	}

	#[test]
	fn test_0notequal_invalid_stack() {
		let script = Builder::default()
			.push_opcode(Opcode::OP_0NOTEQUAL)
			.into_script();
		let result = Err(Error::InvalidStackOperation);
		basic_test(&script, result, Stack::default());
	}

	#[test]
	fn test_add() {
		let script = Builder::default()
			.push_num(2.into())
			.push_num(3.into())
			.push_opcode(Opcode::OP_ADD)
			.into_script();
		let result = Ok(true);
		let stack = vec![Num::from(5).to_bytes()].into();
		basic_test(&script, result, stack);
	}

	#[test]
	fn test_add_invalid_stack() {
		let script = Builder::default()
			.push_num(2.into())
			.push_opcode(Opcode::OP_ADD)
			.into_script();
		let result = Err(Error::InvalidStackOperation);
		basic_test(&script, result, Stack::default());
	}

	#[test]
	fn test_sub() {
		let script = Builder::default()
			.push_num(3.into())
			.push_num(2.into())
			.push_opcode(Opcode::OP_SUB)
			.into_script();
		let result = Ok(true);
		let stack = vec![Num::from(1).to_bytes()].into();
		basic_test(&script, result, stack);
	}

	#[test]
	fn test_sub_invalid_stack() {
		let script = Builder::default()
			.push_num(2.into())
			.push_opcode(Opcode::OP_SUB)
			.into_script();
		let result = Err(Error::InvalidStackOperation);
		basic_test(&script, result, Stack::default());
	}

	#[test]
	fn test_booland() {
		let script = Builder::default()
			.push_num(3.into())
			.push_num(2.into())
			.push_opcode(Opcode::OP_BOOLAND)
			.into_script();
		let result = Ok(true);
		let stack = vec![Num::from(1).to_bytes()].into();
		basic_test(&script, result, stack);
	}

	#[test]
	fn test_booland_first() {
		let script = Builder::default()
			.push_num(2.into())
			.push_num(0.into())
			.push_opcode(Opcode::OP_BOOLAND)
			.into_script();
		let result = Ok(false);
		let stack = vec![Num::from(0).to_bytes()].into();
		basic_test(&script, result, stack);
	}

	#[test]
	fn test_booland_second() {
		let script = Builder::default()
			.push_num(0.into())
			.push_num(3.into())
			.push_opcode(Opcode::OP_BOOLAND)
			.into_script();
		let result = Ok(false);
		let stack = vec![Num::from(0).to_bytes()].into();
		basic_test(&script, result, stack);
	}

	#[test]
	fn test_booland_none() {
		let script = Builder::default()
			.push_num(0.into())
			.push_num(0.into())
			.push_opcode(Opcode::OP_BOOLAND)
			.into_script();
		let result = Ok(false);
		let stack = vec![Num::from(0).to_bytes()].into();
		basic_test(&script, result, stack);
	}

	#[test]
	fn test_booland_invalid_stack() {
		let script = Builder::default()
			.push_num(0.into())
			.push_opcode(Opcode::OP_BOOLAND)
			.into_script();
		let result = Err(Error::InvalidStackOperation);
		basic_test(&script, result, Stack::default());
	}

	#[test]
	fn test_boolor() {
		let script = Builder::default()
			.push_num(3.into())
			.push_num(2.into())
			.push_opcode(Opcode::OP_BOOLOR)
			.into_script();
		let result = Ok(true);
		let stack = vec![Num::from(1).to_bytes()].into();
		basic_test(&script, result, stack);
	}

	#[test]
	fn test_boolor_first() {
		let script = Builder::default()
			.push_num(2.into())
			.push_num(0.into())
			.push_opcode(Opcode::OP_BOOLOR)
			.into_script();
		let result = Ok(true);
		let stack = vec![Num::from(1).to_bytes()].into();
		basic_test(&script, result, stack);
	}

	#[test]
	fn test_boolor_second() {
		let script = Builder::default()
			.push_num(0.into())
			.push_num(3.into())
			.push_opcode(Opcode::OP_BOOLOR)
			.into_script();
		let result = Ok(true);
		let stack = vec![Num::from(1).to_bytes()].into();
		basic_test(&script, result, stack);
	}

	#[test]
	fn test_boolor_none() {
		let script = Builder::default()
			.push_num(0.into())
			.push_num(0.into())
			.push_opcode(Opcode::OP_BOOLOR)
			.into_script();
		let result = Ok(false);
		let stack = vec![Num::from(0).to_bytes()].into();
		basic_test(&script, result, stack);
	}

	#[test]
	fn test_boolor_invalid_stack() {
		let script = Builder::default()
			.push_num(0.into())
			.push_opcode(Opcode::OP_BOOLOR)
			.into_script();
		let result = Err(Error::InvalidStackOperation);
		basic_test(&script, result, Stack::default());
	}

	#[test]
	fn test_numequal() {
		let script = Builder::default()
			.push_num(2.into())
			.push_num(2.into())
			.push_opcode(Opcode::OP_NUMEQUAL)
			.into_script();
		let result = Ok(true);
		let stack = vec![Num::from(1).to_bytes()].into();
		basic_test(&script, result, stack);
	}

	#[test]
	fn test_numequal_not() {
		let script = Builder::default()
			.push_num(2.into())
			.push_num(3.into())
			.push_opcode(Opcode::OP_NUMEQUAL)
			.into_script();
		let result = Ok(false);
		let stack = vec![Num::from(0).to_bytes()].into();
		basic_test(&script, result, stack);
	}

	#[test]
	fn test_numequal_invalid_stack() {
		let script = Builder::default()
			.push_num(2.into())
			.push_opcode(Opcode::OP_NUMEQUAL)
			.into_script();
		let result = Err(Error::InvalidStackOperation);
		basic_test(&script, result, Stack::default());
	}

	#[test]
	fn test_numequalverify() {
		let script = Builder::default()
			.push_num(2.into())
			.push_num(2.into())
			.push_opcode(Opcode::OP_NUMEQUALVERIFY)
			.into_script();
		let result = Ok(false);
		basic_test(&script, result, Stack::default());
	}

	#[test]
	fn test_numequalverify_failed() {
		let script = Builder::default()
			.push_num(2.into())
			.push_num(3.into())
			.push_opcode(Opcode::OP_NUMEQUALVERIFY)
			.into_script();
		let result = Err(Error::NumEqualVerify);
		basic_test(&script, result, Stack::default());
	}

	#[test]
	fn test_numequalverify_invalid_stack() {
		let script = Builder::default()
			.push_num(2.into())
			.push_opcode(Opcode::OP_NUMEQUALVERIFY)
			.into_script();
		let result = Err(Error::InvalidStackOperation);
		basic_test(&script, result, Stack::default());
	}

	#[test]
	fn test_numnotequal() {
		let script = Builder::default()
			.push_num(2.into())
			.push_num(3.into())
			.push_opcode(Opcode::OP_NUMNOTEQUAL)
			.into_script();
		let result = Ok(true);
		let stack = vec![Num::from(1).to_bytes()].into();
		basic_test(&script, result, stack);
	}

	#[test]
	fn test_numnotequal_not() {
		let script = Builder::default()
			.push_num(2.into())
			.push_num(2.into())
			.push_opcode(Opcode::OP_NUMNOTEQUAL)
			.into_script();
		let result = Ok(false);
		let stack = vec![Num::from(0).to_bytes()].into();
		basic_test(&script, result, stack);
	}

	#[test]
	fn test_numnotequal_invalid_stack() {
		let script = Builder::default()
			.push_num(2.into())
			.push_opcode(Opcode::OP_NUMNOTEQUAL)
			.into_script();
		let result = Err(Error::InvalidStackOperation);
		basic_test(&script, result, Stack::default());
	}

	#[test]
	fn test_lessthan() {
		let script = Builder::default()
			.push_num(2.into())
			.push_num(3.into())
			.push_opcode(Opcode::OP_LESSTHAN)
			.into_script();
		let result = Ok(true);
		let stack = vec![Num::from(1).to_bytes()].into();
		basic_test(&script, result, stack);
	}

	#[test]
	fn test_lessthan_not() {
		let script = Builder::default()
			.push_num(2.into())
			.push_num(2.into())
			.push_opcode(Opcode::OP_LESSTHAN)
			.into_script();
		let result = Ok(false);
		let stack = vec![Num::from(0).to_bytes()].into();
		basic_test(&script, result, stack);
	}

	#[test]
	fn test_lessthan_invalid_stack() {
		let script = Builder::default()
			.push_num(2.into())
			.push_opcode(Opcode::OP_LESSTHAN)
			.into_script();
		let result = Err(Error::InvalidStackOperation);
		basic_test(&script, result, Stack::default());
	}

	#[test]
	fn test_greaterthan() {
		let script = Builder::default()
			.push_num(3.into())
			.push_num(2.into())
			.push_opcode(Opcode::OP_GREATERTHAN)
			.into_script();
		let result = Ok(true);
		let stack = vec![Num::from(1).to_bytes()].into();
		basic_test(&script, result, stack);
	}

	#[test]
	fn test_greaterthan_not() {
		let script = Builder::default()
			.push_num(2.into())
			.push_num(2.into())
			.push_opcode(Opcode::OP_GREATERTHAN)
			.into_script();
		let result = Ok(false);
		let stack = vec![Num::from(0).to_bytes()].into();
		basic_test(&script, result, stack);
	}

	#[test]
	fn test_greaterthan_invalid_stack() {
		let script = Builder::default()
			.push_num(2.into())
			.push_opcode(Opcode::OP_GREATERTHAN)
			.into_script();
		let result = Err(Error::InvalidStackOperation);
		basic_test(&script, result, Stack::default());
	}

	#[test]
	fn test_lessthanorequal() {
		let script = Builder::default()
			.push_num(2.into())
			.push_num(3.into())
			.push_opcode(Opcode::OP_LESSTHANOREQUAL)
			.into_script();
		let result = Ok(true);
		let stack = vec![Num::from(1).to_bytes()].into();
		basic_test(&script, result, stack);
	}

	#[test]
	fn test_lessthanorequal_equal() {
		let script = Builder::default()
			.push_num(2.into())
			.push_num(2.into())
			.push_opcode(Opcode::OP_LESSTHANOREQUAL)
			.into_script();
		let result = Ok(true);
		let stack = vec![Num::from(1).to_bytes()].into();
		basic_test(&script, result, stack);
	}

	#[test]
	fn test_lessthanorequal_not() {
		let script = Builder::default()
			.push_num(2.into())
			.push_num(1.into())
			.push_opcode(Opcode::OP_LESSTHANOREQUAL)
			.into_script();
		let result = Ok(false);
		let stack = vec![Num::from(0).to_bytes()].into();
		basic_test(&script, result, stack);
	}

	#[test]
	fn test_lessthanorequal_invalid_stack() {
		let script = Builder::default()
			.push_num(2.into())
			.push_opcode(Opcode::OP_LESSTHANOREQUAL)
			.into_script();
		let result = Err(Error::InvalidStackOperation);
		basic_test(&script, result, Stack::default());
	}

	#[test]
	fn test_greaterthanorequal() {
		let script = Builder::default()
			.push_num(3.into())
			.push_num(2.into())
			.push_opcode(Opcode::OP_GREATERTHANOREQUAL)
			.into_script();
		let result = Ok(true);
		let stack = vec![Num::from(1).to_bytes()].into();
		basic_test(&script, result, stack);
	}

	#[test]
	fn test_greaterthanorequal_equal() {
		let script = Builder::default()
			.push_num(2.into())
			.push_num(2.into())
			.push_opcode(Opcode::OP_GREATERTHANOREQUAL)
			.into_script();
		let result = Ok(true);
		let stack = vec![Num::from(1).to_bytes()].into();
		basic_test(&script, result, stack);
	}

	#[test]
	fn test_greaterthanorequal_not() {
		let script = Builder::default()
			.push_num(1.into())
			.push_num(2.into())
			.push_opcode(Opcode::OP_GREATERTHANOREQUAL)
			.into_script();
		let result = Ok(false);
		let stack = vec![Num::from(0).to_bytes()].into();
		basic_test(&script, result, stack);
	}

	#[test]
	fn test_greaterthanorequal_invalid_stack() {
		let script = Builder::default()
			.push_num(2.into())
			.push_opcode(Opcode::OP_GREATERTHANOREQUAL)
			.into_script();
		let result = Err(Error::InvalidStackOperation);
		basic_test(&script, result, Stack::default());
	}

	#[test]
	fn test_min() {
		let script = Builder::default()
			.push_num(2.into())
			.push_num(3.into())
			.push_opcode(Opcode::OP_MIN)
			.into_script();
		let result = Ok(true);
		let stack = vec![Num::from(2).to_bytes()].into();
		basic_test(&script, result, stack);
	}

	#[test]
	fn test_min_second() {
		let script = Builder::default()
			.push_num(4.into())
			.push_num(3.into())
			.push_opcode(Opcode::OP_MIN)
			.into_script();
		let result = Ok(true);
		let stack = vec![Num::from(3).to_bytes()].into();
		basic_test(&script, result, stack);
	}

	#[test]
	fn test_min_invalid_stack() {
		let script = Builder::default()
			.push_num(4.into())
			.push_opcode(Opcode::OP_MIN)
			.into_script();
		let result = Err(Error::InvalidStackOperation);
		basic_test(&script, result, Stack::default());
	}

	#[test]
	fn test_max() {
		let script = Builder::default()
			.push_num(2.into())
			.push_num(3.into())
			.push_opcode(Opcode::OP_MAX)
			.into_script();
		let result = Ok(true);
		let stack = vec![Num::from(3).to_bytes()].into();
		basic_test(&script, result, stack);
	}

	#[test]
	fn test_max_second() {
		let script = Builder::default()
			.push_num(4.into())
			.push_num(3.into())
			.push_opcode(Opcode::OP_MAX)
			.into_script();
		let result = Ok(true);
		let stack = vec![Num::from(4).to_bytes()].into();
		basic_test(&script, result, stack);
	}

	#[test]
	fn test_max_invalid_stack() {
		let script = Builder::default()
			.push_num(4.into())
			.push_opcode(Opcode::OP_MAX)
			.into_script();
		let result = Err(Error::InvalidStackOperation);
		basic_test(&script, result, Stack::default());
	}

	#[test]
	fn test_within() {
		let script = Builder::default()
			.push_num(3.into())
			.push_num(2.into())
			.push_num(4.into())
			.push_opcode(Opcode::OP_WITHIN)
			.into_script();
		let result = Ok(true);
		let stack = vec![vec![1].into()].into();
		basic_test(&script, result, stack);
	}

	#[test]
	fn test_within_not() {
		let script = Builder::default()
			.push_num(3.into())
			.push_num(5.into())
			.push_num(4.into())
			.push_opcode(Opcode::OP_WITHIN)
			.into_script();
		let result = Ok(false);
		let stack = vec![Bytes::new()].into();
		basic_test(&script, result, stack);
	}

	#[test]
	fn test_within_invalid_stack() {
		let script = Builder::default()
			.push_num(5.into())
			.push_num(4.into())
			.push_opcode(Opcode::OP_WITHIN)
			.into_script();
		let result = Err(Error::InvalidStackOperation);
		basic_test(&script, result, Stack::default());
	}

	#[test]
	fn test_within_testnet_block_519() {
		let script = Builder::default()
			.push_num(1.into())
			.push_num(0.into())
			.push_num(1.into())
			.push_opcode(Opcode::OP_WITHIN)
			.push_opcode(Opcode::OP_NOT)
			.into_script();
		let result = Ok(true);
		let stack = vec![vec![1].into()].into();
		basic_test(&script, result, stack);
	}

	// https://blockchain.info/rawtx/3f285f083de7c0acabd9f106a43ec42687ab0bebe2e6f0d529db696794540fea
	#[test]
	fn test_check_transaction_signature() {
		let tx: Transaction = "0100000001484d40d45b9ea0d652fca8258ab7caa42541eb52975857f96fb50cd732c8b481000000008a47304402202cb265bf10707bf49346c3515dd3d16fc454618c58ec0a0ff448a676c54ff71302206c6624d762a1fcef4618284ead8f08678ac05b13c84235f1654e6ad168233e8201410414e301b2328f17442c0b8310d787bf3d8a404cfbd0704f135b6ad4b2d3ee751310f981926e53a6e8c39bd7d3fefd576c543cce493cbac06388f2651d1aacbfcdffffffff0162640100000000001976a914c8e90996c7c6080ee06284600c684ed904d14c5c88ac00000000".into();
		let signer: TransactionInputSigner = tx.into();
		let checker = TransactionSignatureChecker {
			signer: signer,
			input_index: 0,
			input_amount: 0,
		};
		let input: Script = "47304402202cb265bf10707bf49346c3515dd3d16fc454618c58ec0a0ff448a676c54ff71302206c6624d762a1fcef4618284ead8f08678ac05b13c84235f1654e6ad168233e8201410414e301b2328f17442c0b8310d787bf3d8a404cfbd0704f135b6ad4b2d3ee751310f981926e53a6e8c39bd7d3fefd576c543cce493cbac06388f2651d1aacbfcd".into();
		let output: Script = "76a914df3bd30160e6c6145baaf2c88a8844c13a00d1d588ac".into();
		let flags = VerificationFlags::default()
			.verify_p2sh(true);
		assert_eq!(verify_script(&input, &output, &ScriptWitness::default(), &flags, &checker, SignatureVersion::Base), Ok(()));
	}

	// https://blockchain.info/rawtx/02b082113e35d5386285094c2829e7e2963fa0b5369fb7f4b79c4c90877dcd3d
	#[test]
	fn test_check_transaction_multisig() {
		let tx: Transaction = "01000000013dcd7d87904c9cb7f4b79f36b5a03f96e2e729284c09856238d5353e1182b00200000000fd5e0100483045022100deeb1f13b5927b5e32d877f3c42a4b028e2e0ce5010fdb4e7f7b5e2921c1dcd2022068631cb285e8c1be9f061d2968a18c3163b780656f30a049effee640e80d9bff01483045022100ee80e164622c64507d243bd949217d666d8b16486e153ac6a1f8e04c351b71a502203691bef46236ca2b4f5e60a82a853a33d6712d6a1e7bf9a65e575aeb7328db8c014cc9524104a882d414e478039cd5b52a92ffb13dd5e6bd4515497439dffd691a0f12af9575fa349b5694ed3155b136f09e63975a1700c9f4d4df849323dac06cf3bd6458cd41046ce31db9bdd543e72fe3039a1f1c047dab87037c36a669ff90e28da1848f640de68c2fe913d363a51154a0c62d7adea1b822d05035077418267b1a1379790187410411ffd36c70776538d079fbae117dc38effafb33304af83ce4894589747aee1ef992f63280567f52f5ba870678b4ab4ff6c8ea600bd217870a8b4f1f09f3a8e8353aeffffffff0130d90000000000001976a914569076ba39fc4ff6a2291d9ea9196d8c08f9c7ab88ac00000000".into();
		let signer: TransactionInputSigner = tx.into();
		let checker = TransactionSignatureChecker {
			signer: signer,
			input_index: 0,
			input_amount: 0,
		};
		let input: Script = "00483045022100deeb1f13b5927b5e32d877f3c42a4b028e2e0ce5010fdb4e7f7b5e2921c1dcd2022068631cb285e8c1be9f061d2968a18c3163b780656f30a049effee640e80d9bff01483045022100ee80e164622c64507d243bd949217d666d8b16486e153ac6a1f8e04c351b71a502203691bef46236ca2b4f5e60a82a853a33d6712d6a1e7bf9a65e575aeb7328db8c014cc9524104a882d414e478039cd5b52a92ffb13dd5e6bd4515497439dffd691a0f12af9575fa349b5694ed3155b136f09e63975a1700c9f4d4df849323dac06cf3bd6458cd41046ce31db9bdd543e72fe3039a1f1c047dab87037c36a669ff90e28da1848f640de68c2fe913d363a51154a0c62d7adea1b822d05035077418267b1a1379790187410411ffd36c70776538d079fbae117dc38effafb33304af83ce4894589747aee1ef992f63280567f52f5ba870678b4ab4ff6c8ea600bd217870a8b4f1f09f3a8e8353ae".into();
		let output: Script = "a9141a8b0026343166625c7475f01e48b5ede8c0252e87".into();
		let flags = VerificationFlags::default()
			.verify_p2sh(true);
		assert_eq!(verify_script(&input, &output, &ScriptWitness::default(), &flags, &checker, SignatureVersion::Base), Ok(()));
	}

	// https://blockchain.info/en/tx/12b5633bad1f9c167d523ad1aa1947b2732a865bf5414eab2f9e5ae5d5c191ba?show_adv=true
	#[test]
	fn test_transaction_with_high_s_signature() {
		let tx: Transaction = "010000000173805864da01f15093f7837607ab8be7c3705e29a9d4a12c9116d709f8911e590100000049483045022052ffc1929a2d8bd365c6a2a4e3421711b4b1e1b8781698ca9075807b4227abcb0221009984107ddb9e3813782b095d0d84361ed4c76e5edaf6561d252ae162c2341cfb01ffffffff0200e1f50500000000434104baa9d36653155627c740b3409a734d4eaf5dcca9fb4f736622ee18efcf0aec2b758b2ec40db18fbae708f691edb2d4a2a3775eb413d16e2e3c0f8d4c69119fd1ac009ce4a60000000043410411db93e1dcdb8a016b49840f8c53bc1eb68a382e97b1482ecad7b148a6909a5cb2e0eaddfb84ccf9744464f82e160bfa9b8b64f9d4c03f999b8643f656b412a3ac00000000".into();
		let signer: TransactionInputSigner = tx.into();
		let checker = TransactionSignatureChecker {
			signer: signer,
			input_index: 0,
			input_amount: 0,
		};
		let input: Script = "483045022052ffc1929a2d8bd365c6a2a4e3421711b4b1e1b8781698ca9075807b4227abcb0221009984107ddb9e3813782b095d0d84361ed4c76e5edaf6561d252ae162c2341cfb01".into();
		let output: Script = "410411db93e1dcdb8a016b49840f8c53bc1eb68a382e97b1482ecad7b148a6909a5cb2e0eaddfb84ccf9744464f82e160bfa9b8b64f9d4c03f999b8643f656b412a3ac".into();
		let flags = VerificationFlags::default()
			.verify_p2sh(true);
		assert_eq!(verify_script(&input, &output, &ScriptWitness::default(), &flags, &checker, SignatureVersion::Base), Ok(()));
	}

	// https://blockchain.info/rawtx/fb0a1d8d34fa5537e461ac384bac761125e1bfa7fec286fa72511240fa66864d
	#[test]
	fn test_transaction_from_124276() {
		let tx: Transaction = "01000000012316aac445c13ff31af5f3d1e2cebcada83e54ba10d15e01f49ec28bddc285aa000000008e4b3048022200002b83d59c1d23c08efd82ee0662fec23309c3adbcbd1f0b8695378db4b14e736602220000334a96676e58b1bb01784cb7c556dd8ce1c220171904da22e18fe1e7d1510db5014104d0fe07ff74c9ef5b00fed1104fad43ecf72dbab9e60733e4f56eacf24b20cf3b8cd945bcabcc73ba0158bf9ce769d43e94bd58c5c7e331a188922b3fe9ca1f5affffffff01c0c62d00000000001976a9147a2a3b481ca80c4ba7939c54d9278e50189d94f988ac00000000".into();
		let signer: TransactionInputSigner = tx.into();
		let checker = TransactionSignatureChecker {
			signer: signer,
			input_index: 0,
			input_amount: 0,
		};
		let input: Script = "4b3048022200002b83d59c1d23c08efd82ee0662fec23309c3adbcbd1f0b8695378db4b14e736602220000334a96676e58b1bb01784cb7c556dd8ce1c220171904da22e18fe1e7d1510db5014104d0fe07ff74c9ef5b00fed1104fad43ecf72dbab9e60733e4f56eacf24b20cf3b8cd945bcabcc73ba0158bf9ce769d43e94bd58c5c7e331a188922b3fe9ca1f5a".into();
		let output: Script = "76a9147a2a3b481ca80c4ba7939c54d9278e50189d94f988ac".into();
		let flags = VerificationFlags::default()
			.verify_p2sh(true);
		assert_eq!(verify_script(&input, &output, &ScriptWitness::default(), &flags, &checker, SignatureVersion::Base), Ok(()));
	}

	// https://blockchain.info/rawtx/eb3b82c0884e3efa6d8b0be55b4915eb20be124c9766245bcc7f34fdac32bccb
	#[test]
	fn test_transaction_bip65() {
		let tx: Transaction = "01000000024de8b0c4c2582db95fa6b3567a989b664484c7ad6672c85a3da413773e63fdb8000000006b48304502205b282fbc9b064f3bc823a23edcc0048cbb174754e7aa742e3c9f483ebe02911c022100e4b0b3a117d36cab5a67404dddbf43db7bea3c1530e0fe128ebc15621bd69a3b0121035aa98d5f77cd9a2d88710e6fc66212aff820026f0dad8f32d1f7ce87457dde50ffffffff4de8b0c4c2582db95fa6b3567a989b664484c7ad6672c85a3da413773e63fdb8010000006f004730440220276d6dad3defa37b5f81add3992d510d2f44a317fd85e04f93a1e2daea64660202200f862a0da684249322ceb8ed842fb8c859c0cb94c81e1c5308b4868157a428ee01ab51210232abdc893e7f0631364d7fd01cb33d24da45329a00357b3a7886211ab414d55a51aeffffffff02e0fd1c00000000001976a914380cb3c594de4e7e9b8e18db182987bebb5a4f7088acc0c62d000000000017142a9bc5447d664c1d0141392a842d23dba45c4f13b17500000000".into();
		let signer: TransactionInputSigner = tx.into();
		let checker = TransactionSignatureChecker {
			signer: signer,
			input_index: 1,
			input_amount: 0,
		};
		let input: Script = "004730440220276d6dad3defa37b5f81add3992d510d2f44a317fd85e04f93a1e2daea64660202200f862a0da684249322ceb8ed842fb8c859c0cb94c81e1c5308b4868157a428ee01ab51210232abdc893e7f0631364d7fd01cb33d24da45329a00357b3a7886211ab414d55a51ae".into();
		let output: Script = "142a9bc5447d664c1d0141392a842d23dba45c4f13b175".into();

		let flags = VerificationFlags::default()
			.verify_p2sh(true);
		assert_eq!(verify_script(&input, &output, &ScriptWitness::default(), &flags, &checker, SignatureVersion::Base), Ok(()));

		let flags = VerificationFlags::default()
			.verify_p2sh(true)
			.verify_locktime(true);
		assert_eq!(verify_script(&input, &output, &ScriptWitness::default(), &flags, &checker, SignatureVersion::Base), Err(Error::NumberOverflow));
	}

	// https://blockchain.info/rawtx/54fabd73f1d20c980a0686bf0035078e07f69c58437e4d586fb29aa0bee9814f
	#[test]
	fn test_arithmetic_correct_arguments_order() {
		let tx: Transaction = "01000000010c0e314bd7bb14721b3cfd8e487cd6866173354f87ca2cf4d13c8d3feb4301a6000000004a483045022100d92e4b61452d91a473a43cde4b469a472467c0ba0cbd5ebba0834e4f4762810402204802b76b7783db57ac1f61d2992799810e173e91055938750815b6d8a675902e014fffffffff0140548900000000001976a914a86e8ee2a05a44613904e18132e49b2448adc4e688ac00000000".into();
		let signer: TransactionInputSigner = tx.into();
		let checker = TransactionSignatureChecker {
			signer: signer,
			input_index: 0,
			input_amount: 0,
		};
		let input: Script = "483045022100d92e4b61452d91a473a43cde4b469a472467c0ba0cbd5ebba0834e4f4762810402204802b76b7783db57ac1f61d2992799810e173e91055938750815b6d8a675902e014f".into();
		let output: Script = "76009f69905160a56b210378d430274f8c5ec1321338151e9f27f4c676a008bdf8638d07c0b6be9ab35c71ad6c".into();
		let flags = VerificationFlags::default();
		assert_eq!(verify_script(&input, &output, &ScriptWitness::default(), &flags, &checker, SignatureVersion::Base), Ok(()));
	}

	#[test]
	fn test_invalid_opcode_in_dead_execution_path_b83() {
		let script = Builder::default()
			.push_opcode(Opcode::OP_0)
			.push_opcode(Opcode::OP_IF)
			.push_invalid_opcode()
			.push_opcode(Opcode::OP_ELSE)
			.push_opcode(Opcode::OP_1)
			.push_opcode(Opcode::OP_ENDIF)
			.into_script();
		let result = Ok(true);
		basic_test(&script, result, vec![vec![1].into()].into());
	}

	#[test]
	fn test_skipping_sequencetimeverify() {
		let script = Builder::default()
			.push_opcode(Opcode::OP_1)
			.push_opcode(Opcode::OP_NOP1)
			.push_opcode(Opcode::OP_CHECKLOCKTIMEVERIFY)
			.push_opcode(Opcode::OP_CHECKSEQUENCEVERIFY)
			.push_opcode(Opcode::OP_NOP4)
			.push_opcode(Opcode::OP_NOP5)
			.push_opcode(Opcode::OP_NOP6)
			.push_opcode(Opcode::OP_NOP7)
			.push_opcode(Opcode::OP_NOP8)
			.push_opcode(Opcode::OP_NOP9)
			.push_opcode(Opcode::OP_NOP10)
			.push_opcode(Opcode::OP_1)
			.push_opcode(Opcode::OP_EQUAL)
			.into_script();
		let result = Ok(true);
		basic_test(&script, result, vec![vec![1].into()].into());
	}

	// https://webbtc.com/tx/5df1375ffe61ac35ca178ebb0cab9ea26dedbd0e96005dfcee7e379fa513232f
	#[test]
	fn test_transaction_find_and_delete() {
		let tx: Transaction = "0100000002f9cbafc519425637ba4227f8d0a0b7160b4e65168193d5af39747891de98b5b5000000006b4830450221008dd619c563e527c47d9bd53534a770b102e40faa87f61433580e04e271ef2f960220029886434e18122b53d5decd25f1f4acb2480659fea20aabd856987ba3c3907e0121022b78b756e2258af13779c1a1f37ea6800259716ca4b7f0b87610e0bf3ab52a01ffffffff42e7988254800876b69f24676b3e0205b77be476512ca4d970707dd5c60598ab00000000fd260100483045022015bd0139bcccf990a6af6ec5c1c52ed8222e03a0d51c334df139968525d2fcd20221009f9efe325476eb64c3958e4713e9eefe49bf1d820ed58d2112721b134e2a1a53034930460221008431bdfa72bc67f9d41fe72e94c88fb8f359ffa30b33c72c121c5a877d922e1002210089ef5fc22dd8bfc6bf9ffdb01a9862d27687d424d1fefbab9e9c7176844a187a014c9052483045022015bd0139bcccf990a6af6ec5c1c52ed8222e03a0d51c334df139968525d2fcd20221009f9efe325476eb64c3958e4713e9eefe49bf1d820ed58d2112721b134e2a1a5303210378d430274f8c5ec1321338151e9f27f4c676a008bdf8638d07c0b6be9ab35c71210378d430274f8c5ec1321338151e9f27f4c676a008bdf8638d07c0b6be9ab35c7153aeffffffff01a08601000000000017a914d8dacdadb7462ae15cd906f1878706d0da8660e68700000000".into();
		let signer: TransactionInputSigner = tx.into();
		let checker = TransactionSignatureChecker {
			signer: signer,
			input_index: 1,
			input_amount: 0,
		};
		let input: Script = "00483045022015BD0139BCCCF990A6AF6EC5C1C52ED8222E03A0D51C334DF139968525D2FCD20221009F9EFE325476EB64C3958E4713E9EEFE49BF1D820ED58D2112721B134E2A1A53034930460221008431BDFA72BC67F9D41FE72E94C88FB8F359FFA30B33C72C121C5A877D922E1002210089EF5FC22DD8BFC6BF9FFDB01A9862D27687D424D1FEFBAB9E9C7176844A187A014C9052483045022015BD0139BCCCF990A6AF6EC5C1C52ED8222E03A0D51C334DF139968525D2FCD20221009F9EFE325476EB64C3958E4713E9EEFE49BF1D820ED58D2112721B134E2A1A5303210378D430274F8C5EC1321338151E9F27F4C676A008BDF8638D07C0B6BE9AB35C71210378D430274F8C5EC1321338151E9F27F4C676A008BDF8638D07C0B6BE9AB35C7153AE".into();
		let output: Script = "A914D8DACDADB7462AE15CD906F1878706D0DA8660E687".into();

		let flags = VerificationFlags::default()
			.verify_p2sh(true);
		assert_eq!(verify_script(&input, &output, &ScriptWitness::default(), &flags, &checker, SignatureVersion::Base), Ok(()));
	}

	fn run_witness_test(script_sig: Script, script_pubkey: Script, script_witness: Vec<Bytes>, flags: VerificationFlags, amount: u64) -> Result<(), Error> {
		use chain::{TransactionInput, OutPoint, TransactionOutput};

		let tx1 = Transaction {
			version: 1,
			inputs: vec![TransactionInput {
				previous_output: OutPoint {
					hash: Default::default(),
					index: 0xffffffff,
				},
				script_sig: Builder::default().push_num(0.into()).push_num(0.into()).into_bytes(),
				sequence: 0xffffffff,
				script_witness: vec![],
			}],
			outputs: vec![TransactionOutput {
				value: amount,
				script_pubkey: script_pubkey.to_bytes(),
			}],
			lock_time: 0,
		};
		let tx2 = Transaction {
			version: 1,
			inputs: vec![TransactionInput {
				previous_output: OutPoint {
					hash: tx1.hash(),
					index: 0,
				},
				script_sig: script_sig.to_bytes(),
				sequence: 0xffffffff,
				script_witness: script_witness.clone(),
			}],
			outputs: vec![TransactionOutput {
				value: amount,
				script_pubkey: Builder::default().into_bytes(),
			}],
			lock_time: 0,
		};

		let checker = TransactionSignatureChecker {
			input_index: 0,
			input_amount: amount,
			signer: tx2.into(),
		};

		verify_script(&script_sig,
			&script_pubkey,
			&script_witness,
			&flags,
			&checker,
			SignatureVersion::Base)
	}

	// https://github.com/bitcoin/bitcoin/blob/7ee6c434ce8df9441abcf1718555cc7728a4c575/src/test/data/script_tests.json#L1257
	#[test]
	fn witness_invalid_script() {
		assert_eq!(Err(Error::EvalFalse),
			run_witness_test("".into(),
				"00206e340b9cffb37a989ca544e6bb780a2c78901d3fb33738768511a30617afa01d".into(),
				vec!["00".into()],
				VerificationFlags::default().verify_p2sh(true).verify_witness(true),
				0,
			));
	}

	// https://github.com/bitcoin/bitcoin/blob/7ee6c434ce8df9441abcf1718555cc7728a4c575/src/test/data/script_tests.json#L1258
	#[test]
	fn witness_script_hash_mismatch() {
		assert_eq!(Err(Error::WitnessProgramMismatch),
			run_witness_test("".into(),
				"00206e340b9cffb37a989ca544e6bb780a2c78901d3fb33738768511a30617afa01d".into(),
				vec!["51".into()],
				VerificationFlags::default().verify_p2sh(true).verify_witness(true),
				0,
			));
	}

	// https://github.com/bitcoin/bitcoin/blob/7ee6c434ce8df9441abcf1718555cc7728a4c575/src/test/data/script_tests.json#L1259
	#[test]
	fn witness_invalid_script_check_skipped() {
		assert_eq!(Ok(()),
			run_witness_test("".into(),
				"00206e340b9cffb37a989ca544e6bb780a2c78901d3fb33738768511a30617afa01d".into(),
				vec!["00".into()],
				VerificationFlags::default(),
				0,
			));
	}

	// https://github.com/bitcoin/bitcoin/blob/7ee6c434ce8df9441abcf1718555cc7728a4c575/src/test/data/script_tests.json#L1260
	#[test]
	fn witness_script_hash_mismatch_check_skipped() {
		assert_eq!(Ok(()),
			run_witness_test("".into(),
				"00206e340b9cffb37a989ca544e6bb780a2c78901d3fb33738768511a30617afa01d".into(),
				vec!["51".into()],
				VerificationFlags::default(),
				0,
			));
	}

	// https://github.com/bitcoin/bitcoin/blob/7ee6c434ce8df9441abcf1718555cc7728a4c575/src/test/data/script_tests.json#L1860
	#[test]
	fn witness_basic_p2wsh() {
		assert_eq!(Ok(()),
			run_witness_test("".into(),
				"0020b95237b48faaa69eb078e1170be3b5cbb3fddf16d0a991e14ad274f7b33a4f64".into(),
				vec!["304402200d461c140cfdfcf36b94961db57ae8c18d1cb80e9d95a9e47ac22470c1bf125502201c8dc1cbfef6a3ef90acbbb992ca22fe9466ee6f9d4898eda277a7ac3ab4b25101".into(),
					"410479be667ef9dcbbac55a06295ce870b07029bfcdb2dce28d959f2815b16f81798483ada7726a3c4655da4fbfc0e1108a8fd17b448a68554199c47d08ffb10d4b8ac".into()],
				VerificationFlags::default().verify_p2sh(true).verify_witness(true),
				1,
			));
	}

	// https://github.com/bitcoin/bitcoin/blob/7ee6c434ce8df9441abcf1718555cc7728a4c575/src/test/data/script_tests.json#L1872
	#[test]
	fn witness_basic_p2wpkh() {
		assert_eq!(Ok(()),
			run_witness_test("".into(),
				"001491b24bf9f5288532960ac687abb035127b1d28a5".into(),
				vec!["304402201e7216e5ccb3b61d46946ec6cc7e8c4e0117d13ac2fd4b152197e4805191c74202203e9903e33e84d9ee1dd13fb057afb7ccfb47006c23f6a067185efbc9dd780fc501".into(),
					"0479be667ef9dcbbac55a06295ce870b07029bfcdb2dce28d959f2815b16f81798483ada7726a3c4655da4fbfc0e1108a8fd17b448a68554199c47d08ffb10d4b8".into()],
				VerificationFlags::default().verify_p2sh(true).verify_witness(true),
				1,
			));
	}

	// https://github.com/bitcoin/bitcoin/blob/7ee6c434ce8df9441abcf1718555cc7728a4c575/src/test/data/script_tests.json#L1884
	#[test]
	fn witness_basic_p2sh_p2wsh() {
		assert_eq!(Ok(()),
			run_witness_test("220020b95237b48faaa69eb078e1170be3b5cbb3fddf16d0a991e14ad274f7b33a4f64".into(),
				"a914f386c2ba255cc56d20cfa6ea8b062f8b5994551887".into(),
				vec!["3044022066e02c19a513049d49349cf5311a1b012b7c4fae023795a18ab1d91c23496c22022025e216342c8e07ce8ef51e8daee88f84306a9de66236cab230bb63067ded1ad301".into(),
					"410479be667ef9dcbbac55a06295ce870b07029bfcdb2dce28d959f2815b16f81798483ada7726a3c4655da4fbfc0e1108a8fd17b448a68554199c47d08ffb10d4b8ac".into()],
				VerificationFlags::default().verify_p2sh(true).verify_witness(true),
				1,
			));
	}

	// https://github.com/bitcoin/bitcoin/blob/7ee6c434ce8df9441abcf1718555cc7728a4c575/src/test/data/script_tests.json#L1896
	#[test]
	fn witness_basic_p2sh_p2wpkh() {
		assert_eq!(Ok(()),
			run_witness_test("16001491b24bf9f5288532960ac687abb035127b1d28a5".into(),
				"a91417743beb429c55c942d2ec703b98c4d57c2df5c687".into(),
				vec!["304402200929d11561cd958460371200f82e9cae64c727a495715a31828e27a7ad57b36d0220361732ced04a6f97351ecca21a56d0b8cd4932c1da1f8f569a2b68e5e48aed7801".into(),
					"0479be667ef9dcbbac55a06295ce870b07029bfcdb2dce28d959f2815b16f81798483ada7726a3c4655da4fbfc0e1108a8fd17b448a68554199c47d08ffb10d4b8".into()],
				VerificationFlags::default().verify_p2sh(true).verify_witness(true),
				1,
			));
	}

	// https://github.com/bitcoin/bitcoin/blob/7ee6c434ce8df9441abcf1718555cc7728a4c575/src/test/data/script_tests.json#L1908
	#[test]
	fn witness_basic_p2wsh_with_wrong_key() {
		assert_eq!(Err(Error::EvalFalse),
			run_witness_test("".into(),
				"0020ac8ebd9e52c17619a381fa4f71aebb696087c6ef17c960fd0587addad99c0610".into(),
				vec!["304402202589f0512cb2408fb08ed9bd24f85eb3059744d9e4f2262d0b7f1338cff6e8b902206c0978f449693e0578c71bc543b11079fd0baae700ee5e9a6bee94db490af9fc01".into(),
					"41048282263212c609d9ea2a6e3e172de238d8c39cabd5ac1ca10646e23fd5f5150811f8a8098557dfe45e8256e830b60ace62d613ac2f7b17bed31b6eaff6e26cafac".into()],
				VerificationFlags::default().verify_p2sh(true).verify_witness(true),
				0,
			));
	}

	// https://github.com/bitcoin/bitcoin/blob/7ee6c434ce8df9441abcf1718555cc7728a4c575/src/test/data/script_tests.json#L1920
	#[test]
	fn witness_basic_p2wpkh_with_wrong_key() {
		assert_eq!(Err(Error::EvalFalse),
			run_witness_test("".into(),
				"00147cf9c846cd4882efec4bf07e44ebdad495c94f4b".into(),
				vec!["304402206ef7fdb2986325d37c6eb1a8bb24aeb46dede112ed8fc76c7d7500b9b83c0d3d02201edc2322c794fe2d6b0bd73ed319e714aa9b86d8891961530d5c9b7156b60d4e01".into(),
					"048282263212c609d9ea2a6e3e172de238d8c39cabd5ac1ca10646e23fd5f5150811f8a8098557dfe45e8256e830b60ace62d613ac2f7b17bed31b6eaff6e26caf".into()],
				VerificationFlags::default().verify_p2sh(true).verify_witness(true),
				0,
			));
	}

	// https://github.com/bitcoin/bitcoin/blob/7ee6c434ce8df9441abcf1718555cc7728a4c575/src/test/data/script_tests.json#L1920
	#[test]
	fn witness_basic_p2sh_p2wsh_with_wrong_key() {
		assert_eq!(Err(Error::EvalFalse),
			run_witness_test("220020ac8ebd9e52c17619a381fa4f71aebb696087c6ef17c960fd0587addad99c0610".into(),
				"a91461039a003883787c0d6ebc66d97fdabe8e31449d87".into(),
				vec!["30440220069ea3581afaf8187f63feee1fd2bd1f9c0dc71ea7d6e8a8b07ee2ebcf824bf402201a4fdef4c532eae59223be1eda6a397fc835142d4ddc6c74f4aa85b766a5c16f01".into(),
					"41048282263212c609d9ea2a6e3e172de238d8c39cabd5ac1ca10646e23fd5f5150811f8a8098557dfe45e8256e830b60ace62d613ac2f7b17bed31b6eaff6e26cafac".into()],
				VerificationFlags::default().verify_p2sh(true).verify_witness(true),
				0,
			));
	}

	// https://github.com/bitcoin/bitcoin/blob/7ee6c434ce8df9441abcf1718555cc7728a4c575/src/test/data/script_tests.json#L1944
	#[test]
	fn witness_basic_p2sh_p2wpkh_with_wrong_key() {
		assert_eq!(Err(Error::EvalFalse),
			run_witness_test("1600147cf9c846cd4882efec4bf07e44ebdad495c94f4b".into(),
				"a9144e0c2aed91315303fc6a1dc4c7bc21c88f75402e87".into(),
				vec!["304402204209e49457c2358f80d0256bc24535b8754c14d08840fc4be762d6f5a0aed80b02202eaf7d8fc8d62f60c67adcd99295528d0e491ae93c195cec5a67e7a09532a88001".into(),
					"048282263212c609d9ea2a6e3e172de238d8c39cabd5ac1ca10646e23fd5f5150811f8a8098557dfe45e8256e830b60ace62d613ac2f7b17bed31b6eaff6e26caf".into()],
				VerificationFlags::default().verify_p2sh(true).verify_witness(true),
				0,
			));
	}

	// https://github.com/bitcoin/bitcoin/blob/7ee6c434ce8df9441abcf1718555cc7728a4c575/src/test/data/script_tests.json#L1956
	#[test]
	fn witness_basic_p2wsh_with_wrong_key_check_skipped() {
		assert_eq!(Ok(()),
			run_witness_test("".into(),
				"0020ac8ebd9e52c17619a381fa4f71aebb696087c6ef17c960fd0587addad99c0610".into(),
				vec!["304402202589f0512cb2408fb08ed9bd24f85eb3059744d9e4f2262d0b7f1338cff6e8b902206c0978f449693e0578c71bc543b11079fd0baae700ee5e9a6bee94db490af9fc01".into(),
					"41048282263212c609d9ea2a6e3e172de238d8c39cabd5ac1ca10646e23fd5f5150811f8a8098557dfe45e8256e830b60ace62d613ac2f7b17bed31b6eaff6e26cafac".into()],
				VerificationFlags::default().verify_p2sh(true),
				0,
			));
	}

	// https://github.com/bitcoin/bitcoin/blob/7ee6c434ce8df9441abcf1718555cc7728a4c575/src/test/data/script_tests.json#L1968
	#[test]
	fn witness_basic_p2wpkh_with_wrong_key_check_skipped() {
		assert_eq!(Ok(()),
			run_witness_test("".into(),
				"00147cf9c846cd4882efec4bf07e44ebdad495c94f4b".into(),
				vec!["304402206ef7fdb2986325d37c6eb1a8bb24aeb46dede112ed8fc76c7d7500b9b83c0d3d02201edc2322c794fe2d6b0bd73ed319e714aa9b86d8891961530d5c9b7156b60d4e01".into(),
					"4104828048282263212c609d9ea2a6e3e172de238d8c39cabd5ac1ca10646e23fd5f5150811f8a8098557dfe45e8256e830b60ace62d613ac2f7b17bed31b6eaff6e26caf2263212c609d9ea2a6e3e172de238d8c39cabd5ac1ca10646e23fd5f5150811f8a8098557dfe45e8256e830b60ace62d613ac2f7b17bed31b6eaff6e26cafac".into()],
				VerificationFlags::default().verify_p2sh(true),
				0,
			));
	}

	// https://github.com/bitcoin/bitcoin/blob/7ee6c434ce8df9441abcf1718555cc7728a4c575/src/test/data/script_tests.json#L1980
	#[test]
	fn witness_basic_p2sh_p2wsh_with_wrong_key_check_skipped() {
		assert_eq!(Ok(()),
			run_witness_test("220020ac8ebd9e52c17619a381fa4f71aebb696087c6ef17c960fd0587addad99c0610".into(),
				"a91461039a003883787c0d6ebc66d97fdabe8e31449d87".into(),
				vec!["30440220069ea3581afaf8187f63feee1fd2bd1f9c0dc71ea7d6e8a8b07ee2ebcf824bf402201a4fdef4c532eae59223be1eda6a397fc835142d4ddc6c74f4aa85b766a5c16f01".into(),
					"41048282263212c609d9ea2a6e3e172de238d8c39cabd5ac1ca10646e23fd5f5150811f8a8098557dfe45e8256e830b60ace62d613ac2f7b17bed31b6eaff6e26cafac".into()],
				VerificationFlags::default().verify_p2sh(true),
				0,
			));
	}

	// https://github.com/bitcoin/bitcoin/blob/7ee6c434ce8df9441abcf1718555cc7728a4c575/src/test/data/script_tests.json#L1992
	#[test]
	fn witness_basic_p2sh_p2wpkh_with_wrong_key_check_skipped() {
		assert_eq!(Ok(()),
			run_witness_test("1600147cf9c846cd4882efec4bf07e44ebdad495c94f4b".into(),
				"a9144e0c2aed91315303fc6a1dc4c7bc21c88f75402e87".into(),
				vec!["304402204209e49457c2358f80d0256bc24535b8754c14d08840fc4be762d6f5a0aed80b02202eaf7d8fc8d62f60c67adcd99295528d0e491ae93c195cec5a67e7a09532a88001".into(),
					"048282263212c609d9ea2a6e3e172de238d8c39cabd5ac1ca10646e23fd5f5150811f8a8098557dfe45e8256e830b60ace62d613ac2f7b17bed31b6eaff6e26caf".into()],
				VerificationFlags::default().verify_p2sh(true),
				0,
			));
	}

	// https://github.com/bitcoin/bitcoin/blob/7ee6c434ce8df9441abcf1718555cc7728a4c575/src/test/data/script_tests.json#L2004
	#[test]
	fn witness_basic_p2wsh_with_wrong_value() {
		assert_eq!(Err(Error::EvalFalse),
			run_witness_test("".into(),
				"0020b95237b48faaa69eb078e1170be3b5cbb3fddf16d0a991e14ad274f7b33a4f64".into(),
				vec!["3044022066faa86e74e8b30e82691b985b373de4f9e26dc144ec399c4f066aa59308e7c202204712b86f28c32503faa051dbeabff2c238ece861abc36c5e0b40b1139ca222f001".into(),
					"410479be667ef9dcbbac55a06295ce870b07029bfcdb2dce28d959f2815b16f81798483ada7726a3c4655da4fbfc0e1108a8fd17b448a68554199c47d08ffb10d4b8ac".into()],
				VerificationFlags::default().verify_p2sh(true).verify_witness(true),
				0,
			));
	}

	// https://github.com/bitcoin/bitcoin/blob/7ee6c434ce8df9441abcf1718555cc7728a4c575/src/test/data/script_tests.json#L2016
	#[test]
	fn witness_basic_p2wpkh_with_wrong_value() {
		assert_eq!(Err(Error::EvalFalse),
			run_witness_test("".into(),
				"001491b24bf9f5288532960ac687abb035127b1d28a5".into(),
				vec!["304402203b3389b87448d7dfdb5e82fb854fcf92d7925f9938ea5444e36abef02c3d6a9602202410bc3265049abb07fd2e252c65ab7034d95c9d5acccabe9fadbdc63a52712601".into(),
					"0479be667ef9dcbbac55a06295ce870b07029bfcdb2dce28d959f2815b16f81798483ada7726a3c4655da4fbfc0e1108a8fd17b448a68554199c47d08ffb10d4b8".into()],
				VerificationFlags::default().verify_p2sh(true).verify_witness(true),
				0,
			));
	}

	// https://github.com/bitcoin/bitcoin/blob/7ee6c434ce8df9441abcf1718555cc7728a4c575/src/test/data/script_tests.json#L2028
	#[test]
	fn witness_basic_p2sh_p2wsh_with_wrong_value() {
		assert_eq!(Err(Error::EvalFalse),
			run_witness_test("220020b95237b48faaa69eb078e1170be3b5cbb3fddf16d0a991e14ad274f7b33a4f64".into(),
				"a914f386c2ba255cc56d20cfa6ea8b062f8b5994551887".into(),
				vec!["3044022000a30c4cfc10e4387be528613575434826ad3c15587475e0df8ce3b1746aa210022008149265e4f8e9dafe1f3ea50d90cb425e9e40ea7ebdd383069a7cfa2b77004701".into(),
					"410479be667ef9dcbbac55a06295ce870b07029bfcdb2dce28d959f2815b16f81798483ada7726a3c4655da4fbfc0e1108a8fd17b448a68554199c47d08ffb10d4b8ac".into()],
				VerificationFlags::default().verify_p2sh(true).verify_witness(true),
				0,
			));
	}

	// https://github.com/bitcoin/bitcoin/blob/7ee6c434ce8df9441abcf1718555cc7728a4c575/src/test/data/script_tests.json#L2040
	#[test]
	fn witness_basic_p2sh_p2wpkh_with_wrong_value() {
		assert_eq!(Err(Error::EvalFalse),
			run_witness_test("16001491b24bf9f5288532960ac687abb035127b1d28a5".into(),
				"a91417743beb429c55c942d2ec703b98c4d57c2df5c687".into(),
				vec!["304402204fc3a2cd61a47913f2a5f9107d0ad4a504c7b31ee2d6b3b2f38c2b10ee031e940220055d58b7c3c281aaa381d8f486ac0f3e361939acfd568046cb6a311cdfa974cf01".into(),
					"0479be667ef9dcbbac55a06295ce870b07029bfcdb2dce28d959f2815b16f81798483ada7726a3c4655da4fbfc0e1108a8fd17b448a68554199c47d08ffb10d4b8".into()],
				VerificationFlags::default().verify_p2sh(true).verify_witness(true),
				0,
			));
	}

	// https://github.com/bitcoin/bitcoin/blob/7ee6c434ce8df9441abcf1718555cc7728a4c575/src/test/data/script_tests.json#L2052
	#[test]
	fn witness_p2wpkh_with_future_version() {
		assert_eq!(Err(Error::DiscourageUpgradableWitnessProgram),
			run_witness_test("".into(),
				"511491b24bf9f5288532960ac687abb035127b1d28a5".into(),
				vec!["304402205ae57ae0534c05ca9981c8a6cdf353b505eaacb7375f96681a2d1a4ba6f02f84022056248e68643b7d8ce7c7d128c9f1f348bcab8be15d094ad5cadd24251a28df8001".into(),
					"0479be667ef9dcbbac55a06295ce870b07029bfcdb2dce28d959f2815b16f81798483ada7726a3c4655da4fbfc0e1108a8fd17b448a68554199c47d08ffb10d4b8".into()],
				VerificationFlags::default().verify_p2sh(true).verify_witness(true).verify_discourage_upgradable_witness_program(true),
				0,
			));
	}

	// https://github.com/bitcoin/bitcoin/blob/7ee6c434ce8df9441abcf1718555cc7728a4c575/src/test/data/script_tests.json#L2064
	#[test]
	fn witness_p2wpkh_with_wrong_witness_program_length() {
		assert_eq!(Err(Error::WitnessProgramWrongLength),
			run_witness_test("".into(),
				"001fb34b78da162751647974d5cb7410aa428ad339dbf7d1e16e833f68a0cbf1c3".into(),
				vec!["3044022064100ca0e2a33332136775a86cd83d0230e58b9aebb889c5ac952abff79a46ef02205f1bf900e022039ad3091bdaf27ac2aef3eae9ed9f190d821d3e508405b9513101".into(),
					"0479be667ef9dcbbac55a06295ce870b07029bfcdb2dce28d959f2815b16f81798483ada7726a3c4655da4fbfc0e1108a8fd17b448a68554199c47d08ffb10d4b8".into()],
				VerificationFlags::default().verify_p2sh(true).verify_witness(true),
				0,
			));
	}

	// https://github.com/bitcoin/bitcoin/blob/7ee6c434ce8df9441abcf1718555cc7728a4c575/src/test/data/script_tests.json#L2076
	#[test]
	fn witness_p2wsh_with_empty_witness() {
		assert_eq!(Err(Error::WitnessProgramWitnessEmpty),
			run_witness_test("".into(),
				"0020b95237b48faaa69eb078e1170be3b5cbb3fddf16d0a991e14ad274f7b33a4f64".into(),
				vec![],
				VerificationFlags::default().verify_p2sh(true).verify_witness(true),
				0,
			));
	}

	// https://github.com/bitcoin/bitcoin/blob/7ee6c434ce8df9441abcf1718555cc7728a4c575/src/test/data/script_tests.json#L2083
	#[test]
	fn witness_p2wsh_with_witness_program_mismatch() {
		assert_eq!(Err(Error::WitnessProgramMismatch),
			run_witness_test("".into(),
				"0020b95237b48faaa69eb078e1170be3b5cbb3fddf16d0a991e14ad274f7b33a4f64".into(),
				vec!["3044022039105b995a5f448639a997a5c90fda06f50b49df30c3bdb6663217bf79323db002206fecd54269dec569fcc517178880eb58bb40f381a282bb75766ff3637d5f4b4301".into(),
					"400479be667ef9dcbbac55a06295ce870b07029bfcdb2dce28d959f2815b16f81798483ada7726a3c4655da4fbfc0e1108a8fd17b448a68554199c47d08ffb10d4b8ac".into()],
				VerificationFlags::default().verify_p2sh(true).verify_witness(true),
				0,
			));
	}

	// https://github.com/bitcoin/bitcoin/blob/7ee6c434ce8df9441abcf1718555cc7728a4c575/src/test/data/script_tests.json#L2095
	#[test]
	fn witness_p2wpkh_with_witness_program_mismatch() {
		assert_eq!(Err(Error::WitnessProgramMismatch),
			run_witness_test("".into(),
				"001491b24bf9f5288532960ac687abb035127b1d28a5".into(),
				vec!["304402201a96950593cb0af32d080b0f193517f4559241a8ebd1e95e414533ad64a3f423022047f4f6d3095c23235bdff3aeff480d0529c027a3f093cb265b7cbf148553b85101".into(),
					"0479be667ef9dcbbac55a06295ce870b07029bfcdb2dce28d959f2815b16f81798483ada7726a3c4655da4fbfc0e1108a8fd17b448a68554199c47d08ffb10d4b8".into(),
					"".into()],
				VerificationFlags::default().verify_p2sh(true).verify_witness(true),
				0,
			));
	}

	// https://github.com/bitcoin/bitcoin/blob/7ee6c434ce8df9441abcf1718555cc7728a4c575/src/test/data/script_tests.json#L2108
	#[test]
	fn witness_p2wpkh_with_non_empty_script_sig() {
		assert_eq!(Err(Error::WitnessMalleated),
			run_witness_test("5b".into(),
				"001491b24bf9f5288532960ac687abb035127b1d28a5".into(),
				vec!["304402201a96950593cb0af32d080b0f193517f4559241a8ebd1e95e414533ad64a3f423022047f4f6d3095c23235bdff3aeff480d0529c027a3f093cb265b7cbf148553b85101".into(),
					"0479be667ef9dcbbac55a06295ce870b07029bfcdb2dce28d959f2815b16f81798483ada7726a3c4655da4fbfc0e1108a8fd17b448a68554199c47d08ffb10d4b8".into()],
				VerificationFlags::default().verify_p2sh(true).verify_witness(true),
				0,
			));
	}

	// https://github.com/bitcoin/bitcoin/blob/7ee6c434ce8df9441abcf1718555cc7728a4c575/src/test/data/script_tests.json#L2120
	#[test]
	fn witness_p2sh_p2wpkh_with_superfluous_push_in_script_sig() {
		assert_eq!(Err(Error::WitnessMalleatedP2SH),
			run_witness_test("5b1600147cf9c846cd4882efec4bf07e44ebdad495c94f4b".into(),
				"a9144e0c2aed91315303fc6a1dc4c7bc21c88f75402e87".into(),
				vec!["304402204209e49457c2358f80d0256bc24535b8754c14d08840fc4be762d6f5a0aed80b02202eaf7d8fc8d62f60c67adcd99295528d0e491ae93c195cec5a67e7a09532a88001".into(),
					"048282263212c609d9ea2a6e3e172de238d8c39cabd5ac1ca10646e23fd5f5150811f8a8098557dfe45e8256e830b60ace62d613ac2f7b17bed31b6eaff6e26caf".into()],
				VerificationFlags::default().verify_p2sh(true).verify_witness(true),
				0,
			));
	}

	// https://github.com/bitcoin/bitcoin/blob/7ee6c434ce8df9441abcf1718555cc7728a4c575/src/test/data/script_tests.json#L2132
	#[test]
	fn witness_p2pk_with_witness() {
		assert_eq!(Err(Error::WitnessUnexpected),
			run_witness_test("47304402200a5c6163f07b8d3b013c4d1d6dba25e780b39658d79ba37af7057a3b7f15ffa102201fd9b4eaa9943f734928b99a83592c2e7bf342ea2680f6a2bb705167966b742001".into(),
				"410479be667ef9dcbbac55a06295ce870b07029bfcdb2dce28d959f2815b16f81798483ada7726a3c4655da4fbfc0e1108a8fd17b448a68554199c47d08ffb10d4b8ac".into(),
				vec!["".into()],
				VerificationFlags::default().verify_p2sh(true).verify_witness(true),
				0,
			));
	}

	// https://github.com/bitcoin/bitcoin/blob/7ee6c434ce8df9441abcf1718555cc7728a4c575/src/test/data/script_tests.json#L2299
	#[test]
	fn witness_p2wsh_checkmultisig() {
		assert_eq!(Ok(()),
			run_witness_test("".into(),
				"002008a6665ebfd43b02323423e764e185d98d1587f903b81507dbb69bfc41005efa".into(),
				vec!["".into(),
					"304402202d092ededd1f060609dbf8cb76950634ff42b3e62cf4adb69ab92397b07d742302204ff886f8d0817491a96d1daccdcc820f6feb122ee6230143303100db37dfa79f01".into(),
					"5121038282263212c609d9ea2a6e3e172de238d8c39cabd5ac1ca10646e23fd5f51508410479be667ef9dcbbac55a06295ce870b07029bfcdb2dce28d959f2815b16f81798483ada7726a3c4655da4fbfc0e1108a8fd17b448a68554199c47d08ffb10d4b852ae".into()],
				VerificationFlags::default().verify_p2sh(true).verify_witness(true),
				1,
			));
	}

	// https://github.com/bitcoin/bitcoin/blob/7ee6c434ce8df9441abcf1718555cc7728a4c575/src/test/data/script_tests.json#L2312
	#[test]
	fn witness_p2sh_p2wsh_checkmultisig() {
		assert_eq!(Ok(()),
			run_witness_test("22002008a6665ebfd43b02323423e764e185d98d1587f903b81507dbb69bfc41005efa".into(),
				"a9146f5ecd4b83b77f3c438f5214eff96454934fc5d187".into(),
				vec!["".into(),
					"304402202dd7e91243f2235481ffb626c3b7baf2c859ae3a5a77fb750ef97b99a8125dc002204960de3d3c3ab9496e218ec57e5240e0e10a6f9546316fe240c216d45116d29301".into(),
					"5121038282263212c609d9ea2a6e3e172de238d8c39cabd5ac1ca10646e23fd5f51508410479be667ef9dcbbac55a06295ce870b07029bfcdb2dce28d959f2815b16f81798483ada7726a3c4655da4fbfc0e1108a8fd17b448a68554199c47d08ffb10d4b852ae".into()],
				VerificationFlags::default().verify_p2sh(true).verify_witness(true),
				1,
			));
	}

	// https://github.com/bitcoin/bitcoin/blob/7ee6c434ce8df9441abcf1718555cc7728a4c575/src/test/data/script_tests.json#L2351
	#[test]
	fn witness_p2wsh_checkmultisig_using_key2() {
		assert_eq!(Ok(()),
			run_witness_test("".into(),
				"002008a6665ebfd43b02323423e764e185d98d1587f903b81507dbb69bfc41005efa".into(),
				vec!["".into(),
					"304402201e9e6f7deef5b2f21d8223c5189b7d5e82d237c10e97165dd08f547c4e5ce6ed02206796372eb1cc6acb52e13ee2d7f45807780bf96b132cb6697f69434be74b1af901".into(),
					"5121038282263212c609d9ea2a6e3e172de238d8c39cabd5ac1ca10646e23fd5f51508410479be667ef9dcbbac55a06295ce870b07029bfcdb2dce28d959f2815b16f81798483ada7726a3c4655da4fbfc0e1108a8fd17b448a68554199c47d08ffb10d4b852ae".into()],
				VerificationFlags::default().verify_p2sh(true).verify_witness(true),
				1,
			));
	}

	// https://github.com/bitcoin/bitcoin/blob/7ee6c434ce8df9441abcf1718555cc7728a4c575/src/test/data/script_tests.json#L2364
	#[test]
	fn witness_p2sh_p2wsh_checkmultisig_using_key2() {
		assert_eq!(Ok(()),
			run_witness_test("22002008a6665ebfd43b02323423e764e185d98d1587f903b81507dbb69bfc41005efa".into(),
				"a9146f5ecd4b83b77f3c438f5214eff96454934fc5d187".into(),
				vec!["".into(),
					"3044022045e667f3f0f3147b95597a24babe9afecea1f649fd23637dfa7ed7e9f3ac18440220295748e81005231135289fe3a88338dabba55afa1bdb4478691337009d82b68d01".into(),
					"5121038282263212c609d9ea2a6e3e172de238d8c39cabd5ac1ca10646e23fd5f51508410479be667ef9dcbbac55a06295ce870b07029bfcdb2dce28d959f2815b16f81798483ada7726a3c4655da4fbfc0e1108a8fd17b448a68554199c47d08ffb10d4b852ae".into()],
				VerificationFlags::default().verify_p2sh(true).verify_witness(true),
				1,
			));
	}

	fn run_witness_test_tx_test(script_pubkey: Script, tx: &Transaction, flags: &VerificationFlags, amount: u64, index: usize) -> Result<(), Error> {
		let checker = TransactionSignatureChecker {
			input_index: index,
			input_amount: amount,
			signer: tx.clone().into(),
		};

		verify_script(&tx.inputs[index].script_sig.clone().into(),
			&script_pubkey,
			&tx.inputs[index].script_witness,
			flags,
			&checker,
			SignatureVersion::Base)
	}

	// https://github.com/bitcoin/bitcoin/blob/7ee6c434ce8df9441abcf1718555cc7728a4c575/src/test/data/tx_invalid.json#L254
	#[test]
	fn witness_unknown_program_version() {
		let tx = "0100000000010300010000000000000000000000000000000000000000000000000000000000000000000000ffffffff00010000000000000000000000000000000000000000000000000000000000000100000000ffffffff00010000000000000000000000000000000000000000000000000000000000000200000000ffffffff03e8030000000000000151d0070000000000000151b80b00000000000001510002483045022100a3cec69b52cba2d2de623ffffffffff1606184ea55476c0f8189fda231bc9cbb022003181ad597f7c380a7d1c740286b1d022b8b04ded028b833282e055e03b8efef812103596d3451025c19dbbdeb932d6bf8bfb4ad499b95b6f88db8899efac102e5fc710000000000".into();
		let flags = VerificationFlags::default().verify_witness(true).verify_p2sh(true).verify_discourage_upgradable_witness_program(true);
		assert_eq!(Err(Error::DiscourageUpgradableWitnessProgram), run_witness_test_tx_test("51".into(), &tx, &flags, 1000, 0)
			.and_then(|_| run_witness_test_tx_test("60144c9c3dfac4207d5d8cb89df5722cb3d712385e3f".into(), &tx, &flags, 2000, 1))
			.and_then(|_| run_witness_test_tx_test("51".into(), &tx, &flags, 3000, 2)));
	}

	// https://github.com/bitcoin/bitcoin/blob/7ee6c434ce8df9441abcf1718555cc7728a4c575/src/test/data/tx_invalid.json#L260
	#[test]
	fn witness_unknown_program0_lengh() {
		let tx = "0100000000010300010000000000000000000000000000000000000000000000000000000000000000000000ffffffff00010000000000000000000000000000000000000000000000000000000000000100000000ffffffff00010000000000000000000000000000000000000000000000000000000000000200000000ffffffff04b60300000000000001519e070000000000000151860b0000000000000100960000000000000001510002473044022022fceb54f62f8feea77faac7083c3b56c4676a78f93745adc8a35800bc36adfa022026927df9abcf0a8777829bcfcce3ff0a385fa54c3f9df577405e3ef24ee56479022103596d3451025c19dbbdeb932d6bf8bfb4ad499b95b6f88db8899efac102e5fc710000000000".into();
		let flags = VerificationFlags::default().verify_witness(true).verify_p2sh(true);
		assert_eq!(Err(Error::WitnessProgramWrongLength), run_witness_test_tx_test("51".into(), &tx, &flags, 1000, 0)
			.and_then(|_| run_witness_test_tx_test("00154c9c3dfac4207d5d8cb89df5722cb3d712385e3fff".into(), &tx, &flags, 2000, 1))
			.and_then(|_| run_witness_test_tx_test("51".into(), &tx, &flags, 3000, 2)));
	}

	// https://github.com/bitcoin/bitcoin/blob/7ee6c434ce8df9441abcf1718555cc7728a4c575/src/test/data/tx_invalid.json#L260
	#[test]
	fn witness_single_anyone_same_index_value_changed() {
		let tx = "0100000000010300010000000000000000000000000000000000000000000000000000000000000000000000ffffffff00010000000000000000000000000000000000000000000000000000000000000100000000ffffffff00010000000000000000000000000000000000000000000000000000000000000200000000ffffffff03e80300000000000001516c070000000000000151b80b0000000000000151000248304502210092f4777a0f17bf5aeb8ae768dec5f2c14feabf9d1fe2c89c78dfed0f13fdb86902206da90a86042e252bcd1e80a168c719e4a1ddcc3cebea24b9812c5453c79107e9832103596d3451025c19dbbdeb932d6bf8bfb4ad499b95b6f88db8899efac102e5fc710000000000".into();
		let flags = VerificationFlags::default().verify_witness(true).verify_p2sh(true);
		assert_eq!(Err(Error::EvalFalse), run_witness_test_tx_test("51".into(), &tx, &flags, 1000, 0)
			.and_then(|_| run_witness_test_tx_test("00144c9c3dfac4207d5d8cb89df5722cb3d712385e3f".into(), &tx, &flags, 2000, 1))
			.and_then(|_| run_witness_test_tx_test("51".into(), &tx, &flags, 3000, 2)));
	}

	// https://github.com/bitcoin/bitcoin/blob/7ee6c434ce8df9441abcf1718555cc7728a4c575/src/test/data/tx_invalid.json#L272
	#[test]
	fn witness_none_anyone_same_index_value_changed() {
		let tx = "0100000000010300010000000000000000000000000000000000000000000000000000000000000000000000ffffffff000100000000000000000000000000000000000000000000000000000000000001000000000100000000010000000000000000000000000000000000000000000000000000000000000200000000ffffffff00000248304502210091b32274295c2a3fa02f5bce92fb2789e3fc6ea947fbe1a76e52ea3f4ef2381a022079ad72aefa3837a2e0c033a8652a59731da05fa4a813f4fc48e87c075037256b822103596d3451025c19dbbdeb932d6bf8bfb4ad499b95b6f88db8899efac102e5fc710000000000".into();
		let flags = VerificationFlags::default().verify_witness(true).verify_p2sh(true);
		assert_eq!(Err(Error::EvalFalse), run_witness_test_tx_test("51".into(), &tx, &flags, 1000, 0)
			.and_then(|_| run_witness_test_tx_test("00144c9c3dfac4207d5d8cb89df5722cb3d712385e3f".into(), &tx, &flags, 2000, 1))
			.and_then(|_| run_witness_test_tx_test("51".into(), &tx, &flags, 3000, 2)));
	}

	// https://github.com/bitcoin/bitcoin/blob/7ee6c434ce8df9441abcf1718555cc7728a4c575/src/test/data/tx_invalid.json#L278
	#[test]
	fn witness_all_anyone_third_value_changed() {
		let tx = "0100000000010300010000000000000000000000000000000000000000000000000000000000000000000000ffffffff00010000000000000000000000000000000000000000000000000000000000000100000000ffffffff00010000000000000000000000000000000000000000000000000000000000000200000000ffffffff03e8030000000000000151d0070000000000000151540b00000000000001510002483045022100a3cec69b52cba2d2de623eeef89e0ba1606184ea55476c0f8189fda231bc9cbb022003181ad597f7c380a7d1c740286b1d022b8b04ded028b833282e055e03b8efef812103596d3451025c19dbbdeb932d6bf8bfb4ad499b95b6f88db8899efac102e5fc710000000000".into();
		let flags = VerificationFlags::default().verify_witness(true).verify_p2sh(true);
		assert_eq!(Err(Error::EvalFalse), run_witness_test_tx_test("51".into(), &tx, &flags, 1000, 0)
			.and_then(|_| run_witness_test_tx_test("00144c9c3dfac4207d5d8cb89df5722cb3d712385e3f".into(), &tx, &flags, 2000, 1))
			.and_then(|_| run_witness_test_tx_test("51".into(), &tx, &flags, 3000, 2)));
	}

	// https://github.com/bitcoin/bitcoin/blob/7ee6c434ce8df9441abcf1718555cc7728a4c575/src/test/data/tx_invalid.json#L284
	#[test]
	fn witness_with_push_of_521_bytes() {
		let tx = "0100000000010100010000000000000000000000000000000000000000000000000000000000000000000000ffffffff010000000000000000015102fd0902000000000000000000000000000000000000000000000000000000000000000000000000000000000000000000000000000000000000000000000000000000000000000000000000000000000000000000000000000000000000000000000000000000000000000000000000000000000000000000000000000000000000000000000000000000000000000000000000000000000000000000000000000000000000000000000000000000000000000000000000000000000000000000000000000000000000000000000000000000000000000000000000000000000000000000000000000000000000000000000000000000000000000000000000000000000000000000000000000000000000000000000000000000000000000000000000000000000000000000000000000000000000000000000000000000000000000000000000000000000000000000000000000000000000000000000000000000000000000000000000000000000000000000000000000000000000000000000000000000000000000000000000000000000000000000000000000000000000000000000000000000000000000000000000000000000000000000000000000000000000000000000000000000000000000000000000000000000000000000000000000000000000000000000000000000000000000000000000000000000000000000000000000000000002755100000000".into();
		let flags = VerificationFlags::default().verify_witness(true).verify_p2sh(true);
		assert_eq!(Err(Error::PushSize), run_witness_test_tx_test("002033198a9bfef674ebddb9ffaa52928017b8472791e54c609cb95f278ac6b1e349".into(), &tx, &flags, 1000, 0));
	}

	// https://github.com/bitcoin/bitcoin/blob/7ee6c434ce8df9441abcf1718555cc7728a4c575/src/test/data/tx_invalid.json#L288
	#[test]
	fn witness_unknown_version_with_false_on_stack() {
		let tx = "0100000000010100010000000000000000000000000000000000000000000000000000000000000000000000ffffffff010000000000000000015101010100000000".into();
		let flags = VerificationFlags::default().verify_witness(true).verify_p2sh(true);
		assert_eq!(Err(Error::EvalFalse), run_witness_test_tx_test("60020000".into(), &tx, &flags, 2000, 0));
	}

	// https://github.com/bitcoin/bitcoin/blob/7ee6c434ce8df9441abcf1718555cc7728a4c575/src/test/data/tx_invalid.json#L292
	#[test]
	fn witness_unknown_version_with_non_empty_stack() {
		let tx = "0100000000010100010000000000000000000000000000000000000000000000000000000000000000000000ffffffff01000000000000000001510102515100000000".into();
		let flags = VerificationFlags::default().verify_witness(true).verify_p2sh(true);
		assert_eq!(Err(Error::EvalFalse), run_witness_test_tx_test("00202f04a3aa051f1f60d695f6c44c0c3d383973dfd446ace8962664a76bb10e31a8".into(), &tx, &flags, 2000, 0));
	}

	// https://github.com/bitcoin/bitcoin/blob/7ee6c434ce8df9441abcf1718555cc7728a4c575/src/test/data/tx_invalid.json#L296
	#[test]
	fn witness_program0_with_push_of_2_bytes() {
		let tx = "0100000000010100010000000000000000000000000000000000000000000000000000000000000000000000ffffffff010000000000000000015101040002000100000000".into();
		let flags = VerificationFlags::default().verify_witness(true).verify_p2sh(true);
		assert_eq!(Err(Error::WitnessProgramWrongLength), run_witness_test_tx_test("00020001".into(), &tx, &flags, 2000, 0));
	}

	// https://github.com/bitcoin/bitcoin/blob/7ee6c434ce8df9441abcf1718555cc7728a4c575/src/test/data/tx_invalid.json#L300
	#[test]
	fn witness_unknown_version_with_non_empty_script_sig() {
		let tx = "01000000010001000000000000000000000000000000000000000000000000000000000000000000000151ffffffff010000000000000000015100000000".into();
		let flags = VerificationFlags::default().verify_witness(true).verify_p2sh(true);
		assert_eq!(Err(Error::WitnessMalleated), run_witness_test_tx_test("60020001".into(), &tx, &flags, 2000, 0));
	}

	// https://github.com/bitcoin/bitcoin/blob/7ee6c434ce8df9441abcf1718555cc7728a4c575/src/test/data/tx_invalid.json#L304
	#[test]
	fn witness_non_witness_single_anyone_hash_input_position() {
		let tx = "010000000200010000000000000000000000000000000000000000000000000000000000000100000049483045022100acb96cfdbda6dc94b489fd06f2d720983b5f350e31ba906cdbd800773e80b21c02200d74ea5bdf114212b4bbe9ed82c36d2e369e302dff57cb60d01c428f0bd3daab83ffffffff0001000000000000000000000000000000000000000000000000000000000000000000004847304402202a0b4b1294d70540235ae033d78e64b4897ec859c7b6f1b2b1d8a02e1d46006702201445e756d2254b0f1dfda9ab8e1e1bc26df9668077403204f32d16a49a36eb6983ffffffff02e9030000000000000151e803000000000000015100000000".into();
		let flags = VerificationFlags::default().verify_witness(true).verify_p2sh(true);
		assert_eq!(Err(Error::EvalFalse), run_witness_test_tx_test("2103596d3451025c19dbbdeb932d6bf8bfb4ad499b95b6f88db8899efac102e5fc71ac".into(), &tx, &flags, 1000, 0)
			.and_then(|_| run_witness_test_tx_test("2103596d3451025c19dbbdeb932d6bf8bfb4ad499b95b6f88db8899efac102e5fc71ac".into(), &tx, &flags, 1001, 1)));
	}

	// https://github.com/bitcoin/bitcoin/blob/7ee6c434ce8df9441abcf1718555cc7728a4c575/src/test/data/tx_invalid.json#L313
	#[test]
	fn witness_33_bytes_witness_script_pubkey() {
		let tx = "010000000100010000000000000000000000000000000000000000000000000000000000000000000000ffffffff01e803000000000000015100000000".into();
		let flags = VerificationFlags::default().verify_witness(true).verify_p2sh(true).verify_discourage_upgradable_witness_program(true);
		assert_eq!(Err(Error::DiscourageUpgradableWitnessProgram), run_witness_test_tx_test("6021ff25429251b5a84f452230a3c75fd886b7fc5a7865ce4a7bb7a9d7c5be6da3dbff".into(), &tx, &flags, 1000, 0));
	}

	// https://github.com/bitcoin/bitcoin/blob/7ee6c434ce8df9441abcf1718555cc7728a4c575/src/test/data/tx_valid.json#L320
	#[test]
	fn witness_valid_p2wpkh() {
		let tx = "0100000000010100010000000000000000000000000000000000000000000000000000000000000000000000ffffffff01e8030000000000001976a9144c9c3dfac4207d5d8cb89df5722cb3d712385e3f88ac02483045022100cfb07164b36ba64c1b1e8c7720a56ad64d96f6ef332d3d37f9cb3c96477dc44502200a464cd7a9cf94cd70f66ce4f4f0625ef650052c7afcfe29d7d7e01830ff91ed012103596d3451025c19dbbdeb932d6bf8bfb4ad499b95b6f88db8899efac102e5fc7100000000".into();
		let flags = VerificationFlags::default().verify_witness(true).verify_p2sh(true);
		assert_eq!(Ok(()), run_witness_test_tx_test("00144c9c3dfac4207d5d8cb89df5722cb3d712385e3f".into(), &tx, &flags, 1000, 0));
	}

	// https://github.com/bitcoin/bitcoin/blob/7ee6c434ce8df9441abcf1718555cc7728a4c575/src/test/data/tx_valid.json#L324
	#[test]
	fn witness_valid_p2wsh() {
		let tx = "0100000000010100010000000000000000000000000000000000000000000000000000000000000000000000ffffffff01e8030000000000001976a9144c9c3dfac4207d5d8cb89df5722cb3d712385e3f88ac02483045022100aa5d8aa40a90f23ce2c3d11bc845ca4a12acd99cbea37de6b9f6d86edebba8cb022022dedc2aa0a255f74d04c0b76ece2d7c691f9dd11a64a8ac49f62a99c3a05f9d01232103596d3451025c19dbbdeb932d6bf8bfb4ad499b95b6f88db8899efac102e5fc71ac00000000".into();
		let flags = VerificationFlags::default().verify_witness(true).verify_p2sh(true);
		assert_eq!(Ok(()), run_witness_test_tx_test("0020ff25429251b5a84f452230a3c75fd886b7fc5a7865ce4a7bb7a9d7c5be6da3db".into(), &tx, &flags, 1000, 0));
	}

	// https://github.com/bitcoin/bitcoin/blob/7ee6c434ce8df9441abcf1718555cc7728a4c575/src/test/data/tx_valid.json#L328
	#[test]
	fn witness_valid_p2sh_p2wpkh() {
		let tx = "01000000000101000100000000000000000000000000000000000000000000000000000000000000000000171600144c9c3dfac4207d5d8cb89df5722cb3d712385e3fffffffff01e8030000000000001976a9144c9c3dfac4207d5d8cb89df5722cb3d712385e3f88ac02483045022100cfb07164b36ba64c1b1e8c7720a56ad64d96f6ef332d3d37f9cb3c96477dc44502200a464cd7a9cf94cd70f66ce4f4f0625ef650052c7afcfe29d7d7e01830ff91ed012103596d3451025c19dbbdeb932d6bf8bfb4ad499b95b6f88db8899efac102e5fc7100000000".into();
		let flags = VerificationFlags::default().verify_witness(true).verify_p2sh(true);
		assert_eq!(Ok(()), run_witness_test_tx_test("a914fe9c7dacc9fcfbf7e3b7d5ad06aa2b28c5a7b7e387".into(), &tx, &flags, 1000, 0));
	}

	// https://github.com/bitcoin/bitcoin/blob/7ee6c434ce8df9441abcf1718555cc7728a4c575/src/test/data/tx_valid.json#L328
	#[test]
	fn witness_valid_p2sh_p2wsh() {
		let tx = "0100000000010100010000000000000000000000000000000000000000000000000000000000000000000023220020ff25429251b5a84f452230a3c75fd886b7fc5a7865ce4a7bb7a9d7c5be6da3dbffffffff01e8030000000000001976a9144c9c3dfac4207d5d8cb89df5722cb3d712385e3f88ac02483045022100aa5d8aa40a90f23ce2c3d11bc845ca4a12acd99cbea37de6b9f6d86edebba8cb022022dedc2aa0a255f74d04c0b76ece2d7c691f9dd11a64a8ac49f62a99c3a05f9d01232103596d3451025c19dbbdeb932d6bf8bfb4ad499b95b6f88db8899efac102e5fc71ac00000000".into();
		let flags = VerificationFlags::default().verify_witness(true).verify_p2sh(true);
		assert_eq!(Ok(()), run_witness_test_tx_test("a9142135ab4f0981830311e35600eebc7376dce3a91487".into(), &tx, &flags, 1000, 0));
	}

	// https://github.com/bitcoin/bitcoin/blob/7ee6c434ce8df9441abcf1718555cc7728a4c575/src/test/data/tx_valid.json#L328
	#[test]
	fn witness_valid_single_anyoune() {
		let tx = "0100000000010400010000000000000000000000000000000000000000000000000000000000000200000000ffffffff00010000000000000000000000000000000000000000000000000000000000000100000000ffffffff00010000000000000000000000000000000000000000000000000000000000000000000000ffffffff00010000000000000000000000000000000000000000000000000000000000000300000000ffffffff05540b0000000000000151d0070000000000000151840300000000000001513c0f00000000000001512c010000000000000151000248304502210092f4777a0f17bf5aeb8ae768dec5f2c14feabf9d1fe2c89c78dfed0f13fdb86902206da90a86042e252bcd1e80a168c719e4a1ddcc3cebea24b9812c5453c79107e9832103596d3451025c19dbbdeb932d6bf8bfb4ad499b95b6f88db8899efac102e5fc71000000000000".into();
		let flags = VerificationFlags::default().verify_witness(true).verify_p2sh(true);
		assert_eq!(Ok(()), run_witness_test_tx_test("51".into(), &tx, &flags, 3100, 0)
			.and_then(|_| run_witness_test_tx_test("00144c9c3dfac4207d5d8cb89df5722cb3d712385e3f".into(), &tx, &flags, 2000, 1))
			.and_then(|_| run_witness_test_tx_test("51".into(), &tx, &flags, 1100, 2))
			.and_then(|_| run_witness_test_tx_test("51".into(), &tx, &flags, 4100, 2)));
	}

	// https://github.com/bitcoin/bitcoin/blob/7ee6c434ce8df9441abcf1718555cc7728a4c575/src/test/data/tx_valid.json#L343
	#[test]
	fn witness_valid_single_anyoune_same_signature() {
		let tx = "0100000000010400010000000000000000000000000000000000000000000000000000000000000200000000ffffffff00010000000000000000000000000000000000000000000000000000000000000100000000ffffffff00010000000000000000000000000000000000000000000000000000000000000000000000ffffffff00010000000000000000000000000000000000000000000000000000000000000300000000ffffffff05540b0000000000000151d0070000000000000151840300000000000001513c0f00000000000001512c010000000000000151000248304502210092f4777a0f17bf5aeb8ae768dec5f2c14feabf9d1fe2c89c78dfed0f13fdb86902206da90a86042e252bcd1e80a168c719e4a1ddcc3cebea24b9812c5453c79107e9832103596d3451025c19dbbdeb932d6bf8bfb4ad499b95b6f88db8899efac102e5fc71000000000000".into();
		let flags = VerificationFlags::default().verify_witness(true).verify_p2sh(true);
		assert_eq!(Ok(()), run_witness_test_tx_test("51".into(), &tx, &flags, 3100, 0)
			.and_then(|_| run_witness_test_tx_test("00144c9c3dfac4207d5d8cb89df5722cb3d712385e3f".into(), &tx, &flags, 2000, 1))
			.and_then(|_| run_witness_test_tx_test("51".into(), &tx, &flags, 1100, 2))
			.and_then(|_| run_witness_test_tx_test("51".into(), &tx, &flags, 4100, 2)));
	}

	// https://github.com/bitcoin/bitcoin/blob/7ee6c434ce8df9441abcf1718555cc7728a4c575/src/test/data/tx_valid.json#L349
	#[test]
	fn witness_valid_single() {
		let tx = "0100000000010300010000000000000000000000000000000000000000000000000000000000000000000000ffffffff00010000000000000000000000000000000000000000000000000000000000000100000000ffffffff00010000000000000000000000000000000000000000000000000000000000000200000000ffffffff0484030000000000000151d0070000000000000151540b0000000000000151c800000000000000015100024730440220699e6b0cfe015b64ca3283e6551440a34f901ba62dd4c72fe1cb815afb2e6761022021cc5e84db498b1479de14efda49093219441adc6c543e5534979605e273d80b032103596d3451025c19dbbdeb932d6bf8bfb4ad499b95b6f88db8899efac102e5fc710000000000".into();
		let flags = VerificationFlags::default().verify_witness(true).verify_p2sh(true);
		assert_eq!(Ok(()), run_witness_test_tx_test("51".into(), &tx, &flags, 1000, 0)
			.and_then(|_| run_witness_test_tx_test("00144c9c3dfac4207d5d8cb89df5722cb3d712385e3f".into(), &tx, &flags, 2000, 1))
			.and_then(|_| run_witness_test_tx_test("51".into(), &tx, &flags, 3000, 2)));
	}

	// https://github.com/bitcoin/bitcoin/blob/7ee6c434ce8df9441abcf1718555cc7728a4c575/src/test/data/tx_valid.json#L355
	#[test]
	fn witness_valid_single_same_signature() {
		let tx = "0100000000010300010000000000000000000000000000000000000000000000000000000000000000000000ffffffff00010000000000000000000000000000000000000000000000000000000000000100000000ffffffff00010000000000000000000000000000000000000000000000000000000000000200000000ffffffff03e8030000000000000151d0070000000000000151b80b000000000000015100024730440220699e6b0cfe015b64ca3283e6551440a34f901ba62dd4c72fe1cb815afb2e6761022021cc5e84db498b1479de14efda49093219441adc6c543e5534979605e273d80b032103596d3451025c19dbbdeb932d6bf8bfb4ad499b95b6f88db8899efac102e5fc710000000000".into();
		let flags = VerificationFlags::default().verify_witness(true).verify_p2sh(true);
		assert_eq!(Ok(()), run_witness_test_tx_test("51".into(), &tx, &flags, 1000, 0)
			.and_then(|_| run_witness_test_tx_test("00144c9c3dfac4207d5d8cb89df5722cb3d712385e3f".into(), &tx, &flags, 2000, 1))
			.and_then(|_| run_witness_test_tx_test("51".into(), &tx, &flags, 3000, 2)));
	}

	// https://github.com/bitcoin/bitcoin/blob/7ee6c434ce8df9441abcf1718555cc7728a4c575/src/test/data/tx_valid.json#L361
	#[test]
	fn witness_valid_none_anyone() {
		let tx = "0100000000010400010000000000000000000000000000000000000000000000000000000000000200000000ffffffff00010000000000000000000000000000000000000000000000000000000000000000000000ffffffff00010000000000000000000000000000000000000000000000000000000000000100000000ffffffff00010000000000000000000000000000000000000000000000000000000000000300000000ffffffff04b60300000000000001519e070000000000000151860b00000000000001009600000000000000015100000248304502210091b32274295c2a3fa02f5bce92fb2789e3fc6ea947fbe1a76e52ea3f4ef2381a022079ad72aefa3837a2e0c033a8652a59731da05fa4a813f4fc48e87c075037256b822103596d3451025c19dbbdeb932d6bf8bfb4ad499b95b6f88db8899efac102e5fc710000000000".into();
		let flags = VerificationFlags::default().verify_witness(true).verify_p2sh(true);
		assert_eq!(Ok(()), run_witness_test_tx_test("51".into(), &tx, &flags, 3100, 0)
			.and_then(|_| run_witness_test_tx_test("51".into(), &tx, &flags, 1100, 1))
			.and_then(|_| run_witness_test_tx_test("00144c9c3dfac4207d5d8cb89df5722cb3d712385e3f".into(), &tx, &flags, 2000, 2))
			.and_then(|_| run_witness_test_tx_test("51".into(), &tx, &flags, 4100, 3)));
	}

	// https://github.com/bitcoin/bitcoin/blob/7ee6c434ce8df9441abcf1718555cc7728a4c575/src/test/data/tx_valid.json#L368
	#[test]
	fn witness_valid_none_anyone_same_signature() {
		let tx = "0100000000010300010000000000000000000000000000000000000000000000000000000000000000000000ffffffff00010000000000000000000000000000000000000000000000000000000000000100000000ffffffff00010000000000000000000000000000000000000000000000000000000000000200000000ffffffff03e8030000000000000151d0070000000000000151b80b0000000000000151000248304502210091b32274295c2a3fa02f5bce92fb2789e3fc6ea947fbe1a76e52ea3f4ef2381a022079ad72aefa3837a2e0c033a8652a59731da05fa4a813f4fc48e87c075037256b822103596d3451025c19dbbdeb932d6bf8bfb4ad499b95b6f88db8899efac102e5fc710000000000".into();
		let flags = VerificationFlags::default().verify_witness(true).verify_p2sh(true);
		assert_eq!(Ok(()), run_witness_test_tx_test("51".into(), &tx, &flags, 1000, 0)
			.and_then(|_| run_witness_test_tx_test("00144c9c3dfac4207d5d8cb89df5722cb3d712385e3f".into(), &tx, &flags, 2000, 1))
			.and_then(|_| run_witness_test_tx_test("51".into(), &tx, &flags, 3000, 2)));
	}

	// https://github.com/bitcoin/bitcoin/blob/7ee6c434ce8df9441abcf1718555cc7728a4c575/src/test/data/tx_valid.json#L374
	#[test]
	fn witness_none() {
		let tx = "0100000000010300010000000000000000000000000000000000000000000000000000000000000000000000ffffffff00010000000000000000000000000000000000000000000000000000000000000100000000ffffffff00010000000000000000000000000000000000000000000000000000000000000200000000ffffffff04b60300000000000001519e070000000000000151860b0000000000000100960000000000000001510002473044022022fceb54f62f8feea77faac7083c3b56c4676a78f93745adc8a35800bc36adfa022026927df9abcf0a8777829bcfcce3ff0a385fa54c3f9df577405e3ef24ee56479022103596d3451025c19dbbdeb932d6bf8bfb4ad499b95b6f88db8899efac102e5fc710000000000".into();
		let flags = VerificationFlags::default().verify_witness(true).verify_p2sh(true);
		assert_eq!(Ok(()), run_witness_test_tx_test("51".into(), &tx, &flags, 1000, 0)
			.and_then(|_| run_witness_test_tx_test("00144c9c3dfac4207d5d8cb89df5722cb3d712385e3f".into(), &tx, &flags, 2000, 1))
			.and_then(|_| run_witness_test_tx_test("51".into(), &tx, &flags, 3000, 2)));
	}

	// https://github.com/bitcoin/bitcoin/blob/7ee6c434ce8df9441abcf1718555cc7728a4c575/src/test/data/tx_valid.json#L380
	#[test]
	fn witness_none_same_signature() {
		let tx = "0100000000010300010000000000000000000000000000000000000000000000000000000000000000000000ffffffff00010000000000000000000000000000000000000000000000000000000000000100000000ffffffff00010000000000000000000000000000000000000000000000000000000000000200000000ffffffff03e8030000000000000151d0070000000000000151b80b00000000000001510002473044022022fceb54f62f8feea77faac7083c3b56c4676a78f93745adc8a35800bc36adfa022026927df9abcf0a8777829bcfcce3ff0a385fa54c3f9df577405e3ef24ee56479022103596d3451025c19dbbdeb932d6bf8bfb4ad499b95b6f88db8899efac102e5fc710000000000".into();
		let flags = VerificationFlags::default().verify_witness(true).verify_p2sh(true);
		assert_eq!(Ok(()), run_witness_test_tx_test("51".into(), &tx, &flags, 1000, 0)
			.and_then(|_| run_witness_test_tx_test("00144c9c3dfac4207d5d8cb89df5722cb3d712385e3f".into(), &tx, &flags, 2000, 1))
			.and_then(|_| run_witness_test_tx_test("51".into(), &tx, &flags, 3000, 2)));
	}

	// https://github.com/bitcoin/bitcoin/blob/7ee6c434ce8df9441abcf1718555cc7728a4c575/src/test/data/tx_valid.json#L386
	#[test]
	fn witness_none_same_signature_sequence_changed() {
		let tx = "01000000000103000100000000000000000000000000000000000000000000000000000000000000000000000200000000010000000000000000000000000000000000000000000000000000000000000100000000ffffffff000100000000000000000000000000000000000000000000000000000000000002000000000200000003e8030000000000000151d0070000000000000151b80b00000000000001510002473044022022fceb54f62f8feea77faac7083c3b56c4676a78f93745adc8a35800bc36adfa022026927df9abcf0a8777829bcfcce3ff0a385fa54c3f9df577405e3ef24ee56479022103596d3451025c19dbbdeb932d6bf8bfb4ad499b95b6f88db8899efac102e5fc710000000000".into();
		let flags = VerificationFlags::default().verify_witness(true).verify_p2sh(true);
		assert_eq!(Ok(()), run_witness_test_tx_test("51".into(), &tx, &flags, 1000, 0)
			.and_then(|_| run_witness_test_tx_test("00144c9c3dfac4207d5d8cb89df5722cb3d712385e3f".into(), &tx, &flags, 2000, 1))
			.and_then(|_| run_witness_test_tx_test("51".into(), &tx, &flags, 3000, 2)));
	}

	// https://github.com/bitcoin/bitcoin/blob/7ee6c434ce8df9441abcf1718555cc7728a4c575/src/test/data/tx_valid.json#L392
	#[test]
	fn witness_all_anyone() {
		let tx = "0100000000010400010000000000000000000000000000000000000000000000000000000000000200000000ffffffff00010000000000000000000000000000000000000000000000000000000000000000000000ffffffff00010000000000000000000000000000000000000000000000000000000000000100000000ffffffff00010000000000000000000000000000000000000000000000000000000000000300000000ffffffff03e8030000000000000151d0070000000000000151b80b0000000000000151000002483045022100a3cec69b52cba2d2de623eeef89e0ba1606184ea55476c0f8189fda231bc9cbb022003181ad597f7c380a7d1c740286b1d022b8b04ded028b833282e055e03b8efef812103596d3451025c19dbbdeb932d6bf8bfb4ad499b95b6f88db8899efac102e5fc710000000000".into();
		let flags = VerificationFlags::default().verify_witness(true).verify_p2sh(true);
		assert_eq!(Ok(()), run_witness_test_tx_test("51".into(), &tx, &flags, 3100, 0)
			.and_then(|_| run_witness_test_tx_test("51".into(), &tx, &flags, 1100, 1))
			.and_then(|_| run_witness_test_tx_test("00144c9c3dfac4207d5d8cb89df5722cb3d712385e3f".into(), &tx, &flags, 2000, 2))
			.and_then(|_| run_witness_test_tx_test("51".into(), &tx, &flags, 4100, 3)));
	}

	// https://github.com/bitcoin/bitcoin/blob/7ee6c434ce8df9441abcf1718555cc7728a4c575/src/test/data/tx_valid.json#L399
	#[test]
	fn witness_all_anyone_same_signature() {
		let tx = "0100000000010300010000000000000000000000000000000000000000000000000000000000000000000000ffffffff00010000000000000000000000000000000000000000000000000000000000000100000000ffffffff00010000000000000000000000000000000000000000000000000000000000000200000000ffffffff03e8030000000000000151d0070000000000000151b80b00000000000001510002483045022100a3cec69b52cba2d2de623eeef89e0ba1606184ea55476c0f8189fda231bc9cbb022003181ad597f7c380a7d1c740286b1d022b8b04ded028b833282e055e03b8efef812103596d3451025c19dbbdeb932d6bf8bfb4ad499b95b6f88db8899efac102e5fc710000000000".into();
		let flags = VerificationFlags::default().verify_witness(true).verify_p2sh(true);
		assert_eq!(Ok(()), run_witness_test_tx_test("51".into(), &tx, &flags, 1000, 0)
			.and_then(|_| run_witness_test_tx_test("00144c9c3dfac4207d5d8cb89df5722cb3d712385e3f".into(), &tx, &flags, 2000, 1))
			.and_then(|_| run_witness_test_tx_test("51".into(), &tx, &flags, 3000, 2)));
	}

	// https://github.com/bitcoin/bitcoin/blob/7ee6c434ce8df9441abcf1718555cc7728a4c575/src/test/data/tx_valid.json#L405
	#[test]
	fn witness_unknown_witness_program_version() {
		let tx = "0100000000010300010000000000000000000000000000000000000000000000000000000000000000000000ffffffff00010000000000000000000000000000000000000000000000000000000000000100000000ffffffff00010000000000000000000000000000000000000000000000000000000000000200000000ffffffff03e8030000000000000151d0070000000000000151b80b00000000000001510002483045022100a3cec69b52cba2d2de623ffffffffff1606184ea55476c0f8189fda231bc9cbb022003181ad597f7c380a7d1c740286b1d022b8b04ded028b833282e055e03b8efef812103596d3451025c19dbbdeb932d6bf8bfb4ad499b95b6f88db8899efac102e5fc710000000000".into();
		let flags = VerificationFlags::default().verify_witness(true).verify_p2sh(true);
		assert_eq!(Ok(()), run_witness_test_tx_test("51".into(), &tx, &flags, 1000, 0)
			.and_then(|_| run_witness_test_tx_test("60144c9c3dfac4207d5d8cb89df5722cb3d712385e3f".into(), &tx, &flags, 2000, 1))
			.and_then(|_| run_witness_test_tx_test("51".into(), &tx, &flags, 3000, 2)));
	}

	// https://github.com/bitcoin/bitcoin/blob/7ee6c434ce8df9441abcf1718555cc7728a4c575/src/test/data/tx_valid.json#L411
	#[test]
	fn witness_push_520_bytes() {
		let tx = "0100000000010100010000000000000000000000000000000000000000000000000000000000000000000000ffffffff010000000000000000015102fd08020000000000000000000000000000000000000000000000000000000000000000000000000000000000000000000000000000000000000000000000000000000000000000000000000000000000000000000000000000000000000000000000000000000000000000000000000000000000000000000000000000000000000000000000000000000000000000000000000000000000000000000000000000000000000000000000000000000000000000000000000000000000000000000000000000000000000000000000000000000000000000000000000000000000000000000000000000000000000000000000000000000000000000000000000000000000000000000000000000000000000000000000000000000000000000000000000000000000000000000000000000000000000000000000000000000000000000000000000000000000000000000000000000000000000000000000000000000000000000000000000000000000000000000000000000000000000000000000000000000000000000000000000000000000000000000000000000000000000000000000000000000000000000000000000000000000000000000000000000000000000000000000000000000000000000000000000000000000000000000000000000000000000000000000000000000000000000000000000000000000000000000000000000000002755100000000".into();
		let flags = VerificationFlags::default().verify_witness(true).verify_p2sh(true);
		assert_eq!(Ok(()), run_witness_test_tx_test("002033198a9bfef674ebddb9ffaa52928017b8472791e54c609cb95f278ac6b1e349".into(), &tx, &flags, 1000, 0));
	}

	// https://github.com/bitcoin/bitcoin/blob/7ee6c434ce8df9441abcf1718555cc7728a4c575/src/test/data/tx_valid.json#L415
	#[test]
	fn witness_mixed_transaction() {
		let tx = "0100000000010c00010000000000000000000000000000000000000000000000000000000000000000000000ffffffff00010000000000000000000000000000000000000000000000000000000000000100000000ffffffff0001000000000000000000000000000000000000000000000000000000000000020000006a473044022026c2e65b33fcd03b2a3b0f25030f0244bd23cc45ae4dec0f48ae62255b1998a00220463aa3982b718d593a6b9e0044513fd67a5009c2fdccc59992cffc2b167889f4012103596d3451025c19dbbdeb932d6bf8bfb4ad499b95b6f88db8899efac102e5fc71ffffffff0001000000000000000000000000000000000000000000000000000000000000030000006a4730440220008bd8382911218dcb4c9f2e75bf5c5c3635f2f2df49b36994fde85b0be21a1a02205a539ef10fb4c778b522c1be852352ea06c67ab74200977c722b0bc68972575a012103596d3451025c19dbbdeb932d6bf8bfb4ad499b95b6f88db8899efac102e5fc71ffffffff0001000000000000000000000000000000000000000000000000000000000000040000006b483045022100d9436c32ff065127d71e1a20e319e4fe0a103ba0272743dbd8580be4659ab5d302203fd62571ee1fe790b182d078ecfd092a509eac112bea558d122974ef9cc012c7012103596d3451025c19dbbdeb932d6bf8bfb4ad499b95b6f88db8899efac102e5fc71ffffffff0001000000000000000000000000000000000000000000000000000000000000050000006a47304402200e2c149b114ec546015c13b2b464bbcb0cdc5872e6775787527af6cbc4830b6c02207e9396c6979fb15a9a2b96ca08a633866eaf20dc0ff3c03e512c1d5a1654f148012103596d3451025c19dbbdeb932d6bf8bfb4ad499b95b6f88db8899efac102e5fc71ffffffff0001000000000000000000000000000000000000000000000000000000000000060000006b483045022100b20e70d897dc15420bccb5e0d3e208d27bdd676af109abbd3f88dbdb7721e6d6022005836e663173fbdfe069f54cde3c2decd3d0ea84378092a5d9d85ec8642e8a41012103596d3451025c19dbbdeb932d6bf8bfb4ad499b95b6f88db8899efac102e5fc71ffffffff00010000000000000000000000000000000000000000000000000000000000000700000000ffffffff00010000000000000000000000000000000000000000000000000000000000000800000000ffffffff00010000000000000000000000000000000000000000000000000000000000000900000000ffffffff00010000000000000000000000000000000000000000000000000000000000000a00000000ffffffff00010000000000000000000000000000000000000000000000000000000000000b0000006a47304402206639c6e05e3b9d2675a7f3876286bdf7584fe2bbd15e0ce52dd4e02c0092cdc60220757d60b0a61fc95ada79d23746744c72bac1545a75ff6c2c7cdb6ae04e7e9592012103596d3451025c19dbbdeb932d6bf8bfb4ad499b95b6f88db8899efac102e5fc71ffffffff0ce8030000000000000151e9030000000000000151ea030000000000000151eb030000000000000151ec030000000000000151ed030000000000000151ee030000000000000151ef030000000000000151f0030000000000000151f1030000000000000151f2030000000000000151f30300000000000001510248304502210082219a54f61bf126bfc3fa068c6e33831222d1d7138c6faa9d33ca87fd4202d6022063f9902519624254d7c2c8ea7ba2d66ae975e4e229ae38043973ec707d5d4a83012103596d3451025c19dbbdeb932d6bf8bfb4ad499b95b6f88db8899efac102e5fc7102473044022017fb58502475848c1b09f162cb1688d0920ff7f142bed0ef904da2ccc88b168f02201798afa61850c65e77889cbcd648a5703b487895517c88f85cdd18b021ee246a012103596d3451025c19dbbdeb932d6bf8bfb4ad499b95b6f88db8899efac102e5fc7100000000000247304402202830b7926e488da75782c81a54cd281720890d1af064629ebf2e31bf9f5435f30220089afaa8b455bbeb7d9b9c3fe1ed37d07685ade8455c76472cda424d93e4074a012103596d3451025c19dbbdeb932d6bf8bfb4ad499b95b6f88db8899efac102e5fc7102473044022026326fcdae9207b596c2b05921dbac11d81040c4d40378513670f19d9f4af893022034ecd7a282c0163b89aaa62c22ec202cef4736c58cd251649bad0d8139bcbf55012103596d3451025c19dbbdeb932d6bf8bfb4ad499b95b6f88db8899efac102e5fc71024730440220214978daeb2f38cd426ee6e2f44131a33d6b191af1c216247f1dd7d74c16d84a02205fdc05529b0bc0c430b4d5987264d9d075351c4f4484c16e91662e90a72aab24012103596d3451025c19dbbdeb932d6bf8bfb4ad499b95b6f88db8899efac102e5fc710247304402204a6e9f199dc9672cf2ff8094aaa784363be1eb62b679f7ff2df361124f1dca3302205eeb11f70fab5355c9c8ad1a0700ea355d315e334822fa182227e9815308ee8f012103596d3451025c19dbbdeb932d6bf8bfb4ad499b95b6f88db8899efac102e5fc710000000000".into();
		let flags = VerificationFlags::default().verify_witness(true).verify_p2sh(true);
		assert_eq!(Ok(()), run_witness_test_tx_test("00144c9c3dfac4207d5d8cb89df5722cb3d712385e3f".into(), &tx, &flags, 1000, 0)
			.and_then(|_| run_witness_test_tx_test("00144c9c3dfac4207d5d8cb89df5722cb3d712385e3f".into(), &tx, &flags, 1001, 1))
			.and_then(|_| run_witness_test_tx_test("76a9144c9c3dfac4207d5d8cb89df5722cb3d712385e3f88ac".into(), &tx, &flags, 1002, 2))
			.and_then(|_| run_witness_test_tx_test("76a9144c9c3dfac4207d5d8cb89df5722cb3d712385e3f88ac".into(), &tx, &flags, 1003, 3))
			.and_then(|_| run_witness_test_tx_test("76a9144c9c3dfac4207d5d8cb89df5722cb3d712385e3f88ac".into(), &tx, &flags, 1004, 4))
			.and_then(|_| run_witness_test_tx_test("76a9144c9c3dfac4207d5d8cb89df5722cb3d712385e3f88ac".into(), &tx, &flags, 1005, 5))
			.and_then(|_| run_witness_test_tx_test("76a9144c9c3dfac4207d5d8cb89df5722cb3d712385e3f88ac".into(), &tx, &flags, 1006, 6))
			.and_then(|_| run_witness_test_tx_test("00144c9c3dfac4207d5d8cb89df5722cb3d712385e3f".into(), &tx, &flags, 1007, 7))
			.and_then(|_| run_witness_test_tx_test("00144c9c3dfac4207d5d8cb89df5722cb3d712385e3f".into(), &tx, &flags, 1008, 8))
			.and_then(|_| run_witness_test_tx_test("00144c9c3dfac4207d5d8cb89df5722cb3d712385e3f".into(), &tx, &flags, 1009, 9))
			.and_then(|_| run_witness_test_tx_test("00144c9c3dfac4207d5d8cb89df5722cb3d712385e3f".into(), &tx, &flags, 1010, 10))
			.and_then(|_| run_witness_test_tx_test("76a9144c9c3dfac4207d5d8cb89df5722cb3d712385e3f88ac".into(), &tx, &flags, 1011, 11)));
	}

	// https://github.com/bitcoin/bitcoin/blob/7ee6c434ce8df9441abcf1718555cc7728a4c575/src/test/data/tx_valid.json#L430
	#[test]
	fn witness_unknown_version_with_empty_witness() {
		let tx = "010000000100010000000000000000000000000000000000000000000000000000000000000000000000ffffffff01e803000000000000015100000000".into();
		let flags = VerificationFlags::default().verify_witness(true).verify_p2sh(true);
		assert_eq!(Ok(()), run_witness_test_tx_test("60144c9c3dfac4207d5d8cb89df5722cb3d712385e3f".into(), &tx, &flags, 1000, 0));
	}

	// https://github.com/bitcoin/bitcoin/blob/7ee6c434ce8df9441abcf1718555cc7728a4c575/src/test/data/tx_valid.json#L434
	#[test]
	fn witness_single_output_oob() {
		let tx = "0100000000010200010000000000000000000000000000000000000000000000000000000000000000000000ffffffff00010000000000000000000000000000000000000000000000000000000000000100000000ffffffff01d00700000000000001510003483045022100e078de4e96a0e05dcdc0a414124dd8475782b5f3f0ed3f607919e9a5eeeb22bf02201de309b3a3109adb3de8074b3610d4cf454c49b61247a2779a0bcbf31c889333032103596d3451025c19dbbdeb932d6bf8bfb4ad499b95b6f88db8899efac102e5fc711976a9144c9c3dfac4207d5d8cb89df5722cb3d712385e3f88ac00000000".into();
		let flags = VerificationFlags::default().verify_witness(true).verify_p2sh(true);
		assert_eq!(Ok(()), run_witness_test_tx_test("51".into(), &tx, &flags, 1000, 0)
			.and_then(|_| run_witness_test_tx_test("00204d6c2a32c87821d68fc016fca70797abdb80df6cd84651d40a9300c6bad79e62".into(), &tx, &flags, 1000, 1)));
	}

	// https://github.com/bitcoin/bitcoin/blob/7ee6c434ce8df9441abcf1718555cc7728a4c575/src/test/data/tx_valid.json#L439
	#[test]
	fn witness_1_byte_push_not_witness_script_pubkey() {
		let tx = "010000000100010000000000000000000000000000000000000000000000000000000000000000000000ffffffff01e803000000000000015100000000".into();
		let flags = VerificationFlags::default().verify_witness(true).verify_p2sh(true);
		assert_eq!(Ok(()), run_witness_test_tx_test("600101".into(), &tx, &flags, 1000, 0));
	}

	// https://github.com/bitcoin/bitcoin/blob/7ee6c434ce8df9441abcf1718555cc7728a4c575/src/test/data/tx_valid.json#L443
	#[test]
	fn witness_41_byte_push_not_witness_script_pubkey() {
		let tx = "010000000100010000000000000000000000000000000000000000000000000000000000000000000000ffffffff01e803000000000000015100000000".into();
		let flags = VerificationFlags::default().verify_witness(true).verify_p2sh(true);
		assert_eq!(Ok(()), run_witness_test_tx_test("6029ff25429251b5a84f452230a3c75fd886b7fc5a7865ce4a7bb7a9d7c5be6da3dbff0000000000000000".into(), &tx, &flags, 1000, 0));
	}

	// https://github.com/bitcoin/bitcoin/blob/7ee6c434ce8df9441abcf1718555cc7728a4c575/src/test/data/tx_valid.json#L447
	#[test]
	fn witness_version_must_use_op1_to_op16() {
		let tx = "010000000100010000000000000000000000000000000000000000000000000000000000000000000000ffffffff01e803000000000000015100000000".into();
		let flags = VerificationFlags::default().verify_witness(true).verify_p2sh(true);
		assert_eq!(Ok(()), run_witness_test_tx_test("0110020001".into(), &tx, &flags, 1000, 0));
	}

	// https://github.com/bitcoin/bitcoin/blob/7ee6c434ce8df9441abcf1718555cc7728a4c575/src/test/data/tx_valid.json#L451
	#[test]
	fn witness_program_push_must_be_canonical() {
		let tx = "010000000100010000000000000000000000000000000000000000000000000000000000000000000000ffffffff01e803000000000000015100000000".into();
		let flags = VerificationFlags::default().verify_witness(true).verify_p2sh(true);
		assert_eq!(Ok(()), run_witness_test_tx_test("604c020001".into(), &tx, &flags, 1000, 0));
	}

	// https://github.com/bitcoin/bitcoin/blob/7ee6c434ce8df9441abcf1718555cc7728a4c575/src/test/data/tx_valid.json#L455
	#[test]
	fn witness_single_anyone_does_not_hash_input_position() {
		let tx = "0100000000010200010000000000000000000000000000000000000000000000000000000000000000000000ffffffff00010000000000000000000000000000000000000000000000000000000000000100000000ffffffff02e8030000000000000151e90300000000000001510247304402206d59682663faab5e4cb733c562e22cdae59294895929ec38d7c016621ff90da0022063ef0af5f970afe8a45ea836e3509b8847ed39463253106ac17d19c437d3d56b832103596d3451025c19dbbdeb932d6bf8bfb4ad499b95b6f88db8899efac102e5fc710248304502210085001a820bfcbc9f9de0298af714493f8a37b3b354bfd21a7097c3e009f2018c022050a8b4dbc8155d4d04da2f5cdd575dcf8dd0108de8bec759bd897ea01ecb3af7832103596d3451025c19dbbdeb932d6bf8bfb4ad499b95b6f88db8899efac102e5fc7100000000".into();
		let flags = VerificationFlags::default().verify_witness(true).verify_p2sh(true);
		assert_eq!(Ok(()), run_witness_test_tx_test("00144c9c3dfac4207d5d8cb89df5722cb3d712385e3f".into(), &tx, &flags, 1000, 0)
			.and_then(|_| run_witness_test_tx_test("00144c9c3dfac4207d5d8cb89df5722cb3d712385e3f".into(), &tx, &flags, 1001, 1)));
	}

	// https://github.com/bitcoin/bitcoin/blob/7ee6c434ce8df9441abcf1718555cc7728a4c575/src/test/data/tx_valid.json#L460
	#[test]
	fn witness_single_anyone_does_not_hash_input_position_permutation() {
		let tx = "0100000000010200010000000000000000000000000000000000000000000000000000000000000100000000ffffffff00010000000000000000000000000000000000000000000000000000000000000000000000ffffffff02e9030000000000000151e80300000000000001510248304502210085001a820bfcbc9f9de0298af714493f8a37b3b354bfd21a7097c3e009f2018c022050a8b4dbc8155d4d04da2f5cdd575dcf8dd0108de8bec759bd897ea01ecb3af7832103596d3451025c19dbbdeb932d6bf8bfb4ad499b95b6f88db8899efac102e5fc710247304402206d59682663faab5e4cb733c562e22cdae59294895929ec38d7c016621ff90da0022063ef0af5f970afe8a45ea836e3509b8847ed39463253106ac17d19c437d3d56b832103596d3451025c19dbbdeb932d6bf8bfb4ad499b95b6f88db8899efac102e5fc7100000000".into();
		let flags = VerificationFlags::default().verify_witness(true).verify_p2sh(true);
		assert_eq!(Ok(()), run_witness_test_tx_test("00144c9c3dfac4207d5d8cb89df5722cb3d712385e3f".into(), &tx, &flags, 1001, 0)
			.and_then(|_| run_witness_test_tx_test("00144c9c3dfac4207d5d8cb89df5722cb3d712385e3f".into(), &tx, &flags, 1000, 1)));
	}

	// https://github.com/bitcoin/bitcoin/blob/7ee6c434ce8df9441abcf1718555cc7728a4c575/src/test/data/tx_valid.json#L465
	#[test]
	fn witness_non_witness_single_anyone_hash_input_position_ok() {
		let tx = "01000000020001000000000000000000000000000000000000000000000000000000000000000000004847304402202a0b4b1294d70540235ae033d78e64b4897ec859c7b6f1b2b1d8a02e1d46006702201445e756d2254b0f1dfda9ab8e1e1bc26df9668077403204f32d16a49a36eb6983ffffffff00010000000000000000000000000000000000000000000000000000000000000100000049483045022100acb96cfdbda6dc94b489fd06f2d720983b5f350e31ba906cdbd800773e80b21c02200d74ea5bdf114212b4bbe9ed82c36d2e369e302dff57cb60d01c428f0bd3daab83ffffffff02e8030000000000000151e903000000000000015100000000".into();
		let flags = VerificationFlags::default().verify_witness(true).verify_p2sh(true);
		assert_eq!(Ok(()), run_witness_test_tx_test("2103596d3451025c19dbbdeb932d6bf8bfb4ad499b95b6f88db8899efac102e5fc71ac".into(), &tx, &flags, 1000, 0)
			.and_then(|_| run_witness_test_tx_test("2103596d3451025c19dbbdeb932d6bf8bfb4ad499b95b6f88db8899efac102e5fc71ac".into(), &tx, &flags, 1001, 1)));
	}

	// https://github.com/bitcoin/bitcoin/blob/7ee6c434ce8df9441abcf1718555cc7728a4c575/src/test/data/tx_valid.json#L471
	#[test]
	fn witness_bip143_example1() {
		let tx = "01000000000102fe3dc9208094f3ffd12645477b3dc56f60ec4fa8e6f5d67c565d1c6b9216b36e000000004847304402200af4e47c9b9629dbecc21f73af989bdaa911f7e6f6c2e9394588a3aa68f81e9902204f3fcf6ade7e5abb1295b6774c8e0abd94ae62217367096bc02ee5e435b67da201ffffffff0815cf020f013ed6cf91d29f4202e8a58726b1ac6c79da47c23d1bee0a6925f80000000000ffffffff0100f2052a010000001976a914a30741f8145e5acadf23f751864167f32e0963f788ac000347304402200de66acf4527789bfda55fc5459e214fa6083f936b430a762c629656216805ac0220396f550692cd347171cbc1ef1f51e15282e837bb2b30860dc77c8f78bc8501e503473044022027dc95ad6b740fe5129e7e62a75dd00f291a2aeb1200b84b09d9e3789406b6c002201a9ecd315dd6a0e632ab20bbb98948bc0c6fb204f2c286963bb48517a7058e27034721026dccc749adc2a9d0d89497ac511f760f45c47dc5ed9cf352a58ac706453880aeadab210255a9626aebf5e29c0e6538428ba0d1dcf6ca98ffdf086aa8ced5e0d0215ea465ac00000000".into();
		let flags = VerificationFlags::default().verify_witness(true).verify_p2sh(true);
		assert_eq!(Ok(()), run_witness_test_tx_test("21036d5c20fa14fb2f635474c1dc4ef5909d4568e5569b79fc94d3448486e14685f8ac".into(), &tx, &flags, 156250000, 0)
			.and_then(|_| run_witness_test_tx_test("00205d1b56b63d714eebe542309525f484b7e9d6f686b3781b6f61ef925d66d6f6a0".into(), &tx, &flags, 4900000000, 1)));
	}

	// https://github.com/bitcoin/bitcoin/blob/7ee6c434ce8df9441abcf1718555cc7728a4c575/src/test/data/tx_valid.json#L476
	#[test]
	fn witness_bip143_example2() {
		let tx = "01000000000102e9b542c5176808107ff1df906f46bb1f2583b16112b95ee5380665ba7fcfc0010000000000ffffffff80e68831516392fcd100d186b3c2c7b95c80b53c77e77c35ba03a66b429a2a1b0000000000ffffffff0280969800000000001976a914de4b231626ef508c9a74a8517e6783c0546d6b2888ac80969800000000001976a9146648a8cd4531e1ec47f35916de8e259237294d1e88ac02483045022100f6a10b8604e6dc910194b79ccfc93e1bc0ec7c03453caaa8987f7d6c3413566002206216229ede9b4d6ec2d325be245c5b508ff0339bf1794078e20bfe0babc7ffe683270063ab68210392972e2eb617b2388771abe27235fd5ac44af8e61693261550447a4c3e39da98ac024730440220032521802a76ad7bf74d0e2c218b72cf0cbc867066e2e53db905ba37f130397e02207709e2188ed7f08f4c952d9d13986da504502b8c3be59617e043552f506c46ff83275163ab68210392972e2eb617b2388771abe27235fd5ac44af8e61693261550447a4c3e39da98ac00000000".into();
		let flags = VerificationFlags::default().verify_witness(true).verify_p2sh(true);
		assert_eq!(Ok(()), run_witness_test_tx_test("0020ba468eea561b26301e4cf69fa34bde4ad60c81e70f059f045ca9a79931004a4d".into(), &tx, &flags, 16777215, 0)
			.and_then(|_| run_witness_test_tx_test("0020d9bbfbe56af7c4b7f960a70d7ea107156913d9e5a26b0a71429df5e097ca6537".into(), &tx, &flags, 16777215, 1)));
	}

	// https://github.com/bitcoin/bitcoin/blob/7ee6c434ce8df9441abcf1718555cc7728a4c575/src/test/data/tx_valid.json#L481
	#[test]
	fn witness_bip143_example3() {
		let tx = "0100000000010280e68831516392fcd100d186b3c2c7b95c80b53c77e77c35ba03a66b429a2a1b0000000000ffffffffe9b542c5176808107ff1df906f46bb1f2583b16112b95ee5380665ba7fcfc0010000000000ffffffff0280969800000000001976a9146648a8cd4531e1ec47f35916de8e259237294d1e88ac80969800000000001976a914de4b231626ef508c9a74a8517e6783c0546d6b2888ac024730440220032521802a76ad7bf74d0e2c218b72cf0cbc867066e2e53db905ba37f130397e02207709e2188ed7f08f4c952d9d13986da504502b8c3be59617e043552f506c46ff83275163ab68210392972e2eb617b2388771abe27235fd5ac44af8e61693261550447a4c3e39da98ac02483045022100f6a10b8604e6dc910194b79ccfc93e1bc0ec7c03453caaa8987f7d6c3413566002206216229ede9b4d6ec2d325be245c5b508ff0339bf1794078e20bfe0babc7ffe683270063ab68210392972e2eb617b2388771abe27235fd5ac44af8e61693261550447a4c3e39da98ac00000000".into();
		let flags = VerificationFlags::default().verify_witness(true).verify_p2sh(true);
		assert_eq!(Ok(()), run_witness_test_tx_test("0020d9bbfbe56af7c4b7f960a70d7ea107156913d9e5a26b0a71429df5e097ca6537".into(), &tx, &flags, 16777215, 0)
			.and_then(|_| run_witness_test_tx_test("0020ba468eea561b26301e4cf69fa34bde4ad60c81e70f059f045ca9a79931004a4d".into(), &tx, &flags, 16777215, 1)));
	}

	// https://github.com/bitcoin/bitcoin/blob/7ee6c434ce8df9441abcf1718555cc7728a4c575/src/test/data/tx_valid.json#L486
	#[test]
	fn witness_bip143_example4() {
		let tx = "0100000000010136641869ca081e70f394c6948e8af409e18b619df2ed74aa106c1ca29787b96e0100000023220020a16b5755f7f6f96dbd65f5f0d6ab9418b89af4b1f14a1bb8a09062c35f0dcb54ffffffff0200e9a435000000001976a914389ffce9cd9ae88dcc0631e88a821ffdbe9bfe2688acc0832f05000000001976a9147480a33f950689af511e6e84c138dbbd3c3ee41588ac080047304402206ac44d672dac41f9b00e28f4df20c52eeb087207e8d758d76d92c6fab3b73e2b0220367750dbbe19290069cba53d096f44530e4f98acaa594810388cf7409a1870ce01473044022068c7946a43232757cbdf9176f009a928e1cd9a1a8c212f15c1e11ac9f2925d9002205b75f937ff2f9f3c1246e547e54f62e027f64eefa2695578cc6432cdabce271502473044022059ebf56d98010a932cf8ecfec54c48e6139ed6adb0728c09cbe1e4fa0915302e022007cd986c8fa870ff5d2b3a89139c9fe7e499259875357e20fcbb15571c76795403483045022100fbefd94bd0a488d50b79102b5dad4ab6ced30c4069f1eaa69a4b5a763414067e02203156c6a5c9cf88f91265f5a942e96213afae16d83321c8b31bb342142a14d16381483045022100a5263ea0553ba89221984bd7f0b13613db16e7a70c549a86de0cc0444141a407022005c360ef0ae5a5d4f9f2f87a56c1546cc8268cab08c73501d6b3be2e1e1a8a08824730440220525406a1482936d5a21888260dc165497a90a15669636d8edca6b9fe490d309c022032af0c646a34a44d1f4576bf6a4a74b67940f8faa84c7df9abe12a01a11e2b4783cf56210307b8ae49ac90a048e9b53357a2354b3334e9c8bee813ecb98e99a7e07e8c3ba32103b28f0c28bfab54554ae8c658ac5c3e0ce6e79ad336331f78c428dd43eea8449b21034b8113d703413d57761b8b9781957b8c0ac1dfe69f492580ca4195f50376ba4a21033400f6afecb833092a9a21cfdf1ed1376e58c5d1f47de74683123987e967a8f42103a6d48b1131e94ba04d9737d61acdaa1322008af9602b3b14862c07a1789aac162102d8b661b0b3302ee2f162b09e07a55ad5dfbe673a9f01d9f0c19617681024306b56ae00000000".into();
		let flags = VerificationFlags::default().verify_witness(true).verify_p2sh(true);
		assert_eq!(Ok(()), run_witness_test_tx_test("a9149993a429037b5d912407a71c252019287b8d27a587".into(), &tx, &flags, 987654321, 0));
	}

	#[test]
	fn op_cat_disabled_by_default() {
		let script = Builder::default()
			.push_data(&[1; 1])
			.push_data(&[1; 1])
			.push_opcode(Opcode::OP_CAT)
			.into_script();
		let result = Err(Error::DisabledOpcode(Opcode::OP_CAT));
		basic_test_with_flags(&script, &VerificationFlags::default(), result,
			vec![].into());
	}

	#[test]
	fn op_cat_max_and_non_empty_succeeds() {
		// maxlen_x empty OP_CAT → ok
		let script = Builder::default()
			.push_data(&[1; MAX_SCRIPT_ELEMENT_SIZE])
			.push_data(&[1; 0])
			.push_opcode(Opcode::OP_CAT)
			.into_script();
		let result = Ok(true);
		basic_test_with_flags(&script, &VerificationFlags::default().verify_concat(true), result,
			vec![vec![1; MAX_SCRIPT_ELEMENT_SIZE].into()].into());
	}

	#[test]
	fn op_cat_max_and_non_empty_fails() {
		// maxlen_x y OP_CAT → failure
		let script = Builder::default()
			.push_data(&[1; MAX_SCRIPT_ELEMENT_SIZE])
			.push_data(&[1; 1])
			.push_opcode(Opcode::OP_CAT)
			.into_script();
		let result = Err(Error::PushSize);
		basic_test_with_flags(&script, &VerificationFlags::default().verify_concat(true), result,
			vec![].into());
	}

	#[test]
	fn op_cat_large_and_large_fails() {
		// large_x large_y OP_CAT → failure
		let script = Builder::default()
			.push_data(&[1; MAX_SCRIPT_ELEMENT_SIZE / 2 + 1])
			.push_data(&[1; MAX_SCRIPT_ELEMENT_SIZE / 2 + 1])
			.push_opcode(Opcode::OP_CAT)
			.into_script();
		let result = Err(Error::PushSize);
		basic_test_with_flags(&script, &VerificationFlags::default().verify_concat(true), result,
			vec![].into());
	}

	#[test]
	fn op_cat_empty_and_empty_succeeds() {
		// OP_0 OP_0 OP_CAT → OP_0
		let script = Builder::default()
			.push_opcode(Opcode::OP_0)
			.push_opcode(Opcode::OP_0)
			.push_opcode(Opcode::OP_CAT)
			.into_script();
		let result = Ok(false);
		basic_test_with_flags(&script, &VerificationFlags::default().verify_concat(true), result,
			vec![Bytes::default()].into());
	}

	#[test]
	fn op_cat_non_empty_and_empty_succeeds() {
		// x OP_0 OP_CAT → x
		let script = Builder::default()
			.push_data(&[1; 1])
			.push_opcode(Opcode::OP_0)
			.push_opcode(Opcode::OP_CAT)
			.into_script();
		let result = Ok(true);
		basic_test_with_flags(&script, &VerificationFlags::default().verify_concat(true), result,
			vec![vec![1; 1].into()].into());
	}

	#[test]
	fn op_cat_empty_and_non_empty_succeeds() {
		// OP_0 x OP_CAT → x
		let script = Builder::default()
			.push_opcode(Opcode::OP_0)
			.push_data(&[1; 1])
			.push_opcode(Opcode::OP_CAT)
			.into_script();
		let result = Ok(true);
		basic_test_with_flags(&script, &VerificationFlags::default().verify_concat(true), result,
			vec![vec![1; 1].into()].into());
	}

	#[test]
	fn op_cat_non_empty_and_non_empty_succeeds() {
		// x y OP_CAT → concat(x,y)
		let script = Builder::default()
			.push_data(&[0x11])
			.push_data(&[0x22, 0x33])
			.push_opcode(Opcode::OP_CAT)
			.into_script();
		let result = Ok(true);
		basic_test_with_flags(&script, &VerificationFlags::default().verify_concat(true), result,
			vec![vec![0x11, 0x22, 0x33].into()].into());
	}

	#[test]
	fn op_split_disabled_by_default() {
		let script = Builder::default()
			.push_data(&[0x11, 0x22])
			.push_num(1.into())
			.push_opcode(Opcode::OP_SUBSTR)
			.into_script();
		let result = Err(Error::DisabledOpcode(Opcode::OP_SUBSTR));
		basic_test_with_flags(&script, &VerificationFlags::default(), result,
			vec![].into());
	}

	#[test]
	fn op_split_empty_at_zero_succeeds() {
		// OP_0 0 OP_SPLIT -> OP_0 OP_0
		let script = Builder::default()
			.push_opcode(Opcode::OP_0)
			.push_num(0.into())
			.push_opcode(Opcode::OP_SUBSTR)
			.into_script();
		let result = Ok(false);
		basic_test_with_flags(&script, &VerificationFlags::default().verify_split(true), result,
			vec![vec![0; 0].into(), vec![0; 0].into()].into());
	}

	#[test]
	fn op_split_non_empty_at_zero_succeeds() {
		// x 0 OP_SPLIT -> OP_0 x
		let script = Builder::default()
			.push_data(&[0x00, 0x11, 0x22])
			.push_num(0.into())
			.push_opcode(Opcode::OP_SUBSTR)
			.into_script();
		let result = Ok(true);
		basic_test_with_flags(&script, &VerificationFlags::default().verify_split(true), result,
			vec![vec![0; 0].into(), vec![0x00, 0x11, 0x22].into()].into());
	}

	#[test]
	fn op_split_non_empty_at_len_succeeds() {
		// x len(x) OP_SPLIT -> x OP_0
		let script = Builder::default()
			.push_data(&[0x00, 0x11, 0x22])
			.push_num(3.into())
			.push_opcode(Opcode::OP_SUBSTR)
			.into_script();
		let result = Ok(false);
		basic_test_with_flags(&script, &VerificationFlags::default().verify_split(true), result,
			vec![vec![0x00, 0x11, 0x22].into(), vec![0; 0].into()].into());
	}

	#[test]
	fn op_split_non_empty_at_post_len_fails() {
		// x (len(x) + 1) OP_SPLIT -> FAIL
		let script = Builder::default()
			.push_data(&[0x00, 0x11, 0x22])
			.push_num(4.into())
			.push_opcode(Opcode::OP_SUBSTR)
			.into_script();
		let result = Err(Error::InvalidSplitRange);
		basic_test_with_flags(&script, &VerificationFlags::default().verify_split(true), result,
			vec![].into());
	}

	#[test]
	fn op_split_non_empty_at_mid_succeeds() {
		let script = Builder::default()
			.push_data(&[0x00, 0x11, 0x22])
			.push_num(2.into())
			.push_opcode(Opcode::OP_SUBSTR)
			.into_script();
		let result = Ok(true);
		basic_test_with_flags(&script, &VerificationFlags::default().verify_split(true), result,
			vec![vec![0x00, 0x11].into(), vec![0x22].into()].into());
	}

	#[test]
	fn op_split_fails_if_position_is_nan() {
		let script = Builder::default()
			.push_data(&[0x00, 0x11, 0x22])
			.push_opcode(Opcode::OP_1NEGATE) // NaN
			.push_opcode(Opcode::OP_SUBSTR)
			.into_script();
		let result = Err(Error::InvalidStackOperation);
		basic_test_with_flags(&script, &VerificationFlags::default().verify_split(true), result,
			vec![].into());
	}

	#[test]
	fn op_split_fails_if_position_is_negative() {
		let script = Builder::default()
			.push_data(&[0x00, 0x11, 0x22])
			.push_num((-10).into())
			.push_opcode(Opcode::OP_SUBSTR)
			.into_script();
		let result = Err(Error::InvalidStackOperation);
		basic_test_with_flags(&script, &VerificationFlags::default().verify_split(true), result,
			vec![].into());
	}

	#[test]
	fn op_and_disabled_by_default() {
		let script = Builder::default()
			.push_data(&[0x11])
			.push_data(&[0x22])
			.push_opcode(Opcode::OP_AND)
			.into_script();
		let result = Err(Error::DisabledOpcode(Opcode::OP_AND));
		basic_test_with_flags(&script, &VerificationFlags::default(), result,
			vec![].into());
	}

	#[test]
	fn op_and_fails_with_different_len_args() {
		let script = Builder::default()
			.push_data(&[0x11, 0x22])
			.push_data(&[0x22])
			.push_opcode(Opcode::OP_AND)
			.into_script();
		let result = Err(Error::InvalidOperandSize);
		basic_test_with_flags(&script, &VerificationFlags::default().verify_and(true), result,
			vec![].into());
	}

	#[test]
	fn op_and_succeeds() {
		let script = Builder::default()
			.push_data(&[0x34, 0x56])
			.push_data(&[0x56, 0x78])
			.push_opcode(Opcode::OP_AND)
			.into_script();
		let result = Ok(true);
		basic_test_with_flags(&script, &VerificationFlags::default().verify_and(true), result,
			vec![vec![0x14, 0x50].into()].into());
	}

	#[test]
	fn op_or_disabled_by_default() {
		let script = Builder::default()
			.push_data(&[0x11])
			.push_data(&[0x22])
			.push_opcode(Opcode::OP_OR)
			.into_script();
		let result = Err(Error::DisabledOpcode(Opcode::OP_OR));
		basic_test_with_flags(&script, &VerificationFlags::default(), result,
			vec![].into());
	}

	#[test]
	fn op_or_fails_with_different_len_args() {
		let script = Builder::default()
			.push_data(&[0x11, 0x22])
			.push_data(&[0x22])
			.push_opcode(Opcode::OP_OR)
			.into_script();
		let result = Err(Error::InvalidOperandSize);
		basic_test_with_flags(&script, &VerificationFlags::default().verify_or(true), result,
			vec![].into());
	}

	#[test]
	fn op_or_succeeds() {
		let script = Builder::default()
			.push_data(&[0x34, 0x56])
			.push_data(&[0x56, 0x78])
			.push_opcode(Opcode::OP_OR)
			.into_script();
		let result = Ok(true);
		basic_test_with_flags(&script, &VerificationFlags::default().verify_or(true), result,
			vec![vec![0x76, 0x7e].into()].into());
	}

	#[test]
	fn op_xor_disabled_by_default() {
		let script = Builder::default()
			.push_data(&[0x11])
			.push_data(&[0x22])
			.push_opcode(Opcode::OP_XOR)
			.into_script();
		let result = Err(Error::DisabledOpcode(Opcode::OP_XOR));
		basic_test_with_flags(&script, &VerificationFlags::default(), result,
			vec![].into());
	}

	#[test]
	fn op_xor_fails_with_different_len_args() {
		let script = Builder::default()
			.push_data(&[0x11, 0x22])
			.push_data(&[0x22])
			.push_opcode(Opcode::OP_XOR)
			.into_script();
		let result = Err(Error::InvalidOperandSize);
		basic_test_with_flags(&script, &VerificationFlags::default().verify_xor(true), result,
			vec![].into());
	}

	#[test]
	fn op_xor_succeeds() {
		let script = Builder::default()
			.push_data(&[0x34, 0x56])
			.push_data(&[0x56, 0x78])
			.push_opcode(Opcode::OP_XOR)
			.into_script();
		let result = Ok(true);
		basic_test_with_flags(&script, &VerificationFlags::default().verify_xor(true), result,
			vec![vec![0x62, 0x2e].into()].into());
	}

	#[test]
	fn op_div_disabled_by_default() {
		let script = Builder::default()
			.push_num(13.into())
			.push_num(5.into())
			.push_opcode(Opcode::OP_DIV)
			.into_script();
		let result = Err(Error::DisabledOpcode(Opcode::OP_DIV));
		basic_test_with_flags(&script, &VerificationFlags::default(), result,
			vec![].into());
	}

	#[test]
	fn op_div_num_by_nan_fails() {
		// a b OP_DIV -> failure where !isnum(a) or !isnum(b). Both operands must be valid numbers
		let script = Builder::default()
			.push_opcode(Opcode::OP_1SUB)
			.push_num(5.into())
			.push_opcode(Opcode::OP_DIV)
			.into_script();
		let result = Err(Error::InvalidStackOperation);
		basic_test_with_flags(&script, &VerificationFlags::default().verify_div(true), result,
			vec![].into());
	}

	#[test]
	fn op_div_nan_by_num_fails() {
		// a b OP_DIV -> failure where !isnum(a) or !isnum(b). Both operands must be valid numbers
		let script = Builder::default()
			.push_num(5.into())
			.push_opcode(Opcode::OP_1SUB)
			.push_opcode(Opcode::OP_DIV)
			.into_script();
		let result = Err(Error::InvalidStackOperation);
		basic_test_with_flags(&script, &VerificationFlags::default().verify_div(true), result,
			vec![].into());
	}

	#[test]
	fn op_div_num_by_zero_fails() {
		// a 0 OP_DIV -> failure. Division by positive zero (all sizes), negative zero (all sizes), OP_0
		let script = Builder::default()
			.push_num(0.into())
			.push_num(5.into())
			.push_opcode(Opcode::OP_DIV)
			.into_script();
		let result = Err(Error::DivisionByZero);
		basic_test_with_flags(&script, &VerificationFlags::default().verify_div(true), result,
			vec![].into());
	}

	#[test]
	fn op_div_negative_by_negative_succeeds() {
		let script = Builder::default()
			.push_num((-5).into())
			.push_num((-13).into())
			.push_opcode(Opcode::OP_DIV)
			.into_script();
		let result = Ok(true);
		basic_test_with_flags(&script, &VerificationFlags::default().verify_div(true), result,
			vec![Num::from(2).to_bytes()].into());
	}

	#[test]
	fn op_div_negative_by_positive_succeeds() {
		let script = Builder::default()
			.push_num(5.into())
			.push_num((-13).into())
			.push_opcode(Opcode::OP_DIV)
			.into_script();
		let result = Ok(true);
		basic_test_with_flags(&script, &VerificationFlags::default().verify_div(true), result,
			vec![Num::from(-2).to_bytes()].into());
	}

	#[test]
	fn op_div_positive_by_negative_succeeds() {
		let script = Builder::default()
			.push_num((-5).into())
			.push_num(13.into())
			.push_opcode(Opcode::OP_DIV)
			.into_script();
		let result = Ok(true);
		basic_test_with_flags(&script, &VerificationFlags::default().verify_div(true), result,
			vec![Num::from(-2).to_bytes()].into());
	}

	#[test]
	fn op_div_positive_by_positive_succeeds() {
		let script = Builder::default()
			.push_num(5.into())
			.push_num(13.into())
			.push_opcode(Opcode::OP_DIV)
			.into_script();
		let result = Ok(true);
		basic_test_with_flags(&script, &VerificationFlags::default().verify_div(true), result,
			vec![Num::from(2).to_bytes()].into());
	}

	#[test]
	fn op_mod_disabled_by_default() {
		let script = Builder::default()
			.push_num(13.into())
			.push_num(5.into())
			.push_opcode(Opcode::OP_MOD)
			.into_script();
		let result = Err(Error::DisabledOpcode(Opcode::OP_MOD));
		basic_test_with_flags(&script, &VerificationFlags::default(), result,
			vec![].into());
	}

	#[test]
	fn op_mod_num_by_nan_fails() {
		// a b OP_MOD -> failure where !isnum(a) or !isnum(b). Both operands must be valid numbers
		let script = Builder::default()
			.push_opcode(Opcode::OP_1SUB)
			.push_num(5.into())
			.push_opcode(Opcode::OP_MOD)
			.into_script();
		let result = Err(Error::InvalidStackOperation);
		basic_test_with_flags(&script, &VerificationFlags::default().verify_mod(true), result,
			vec![].into());
	}

	#[test]
	fn op_mod_nan_by_num_fails() {
		// a b OP_MOD -> failure where !isnum(a) or !isnum(b). Both operands must be valid numbers
		let script = Builder::default()
			.push_num(5.into())
			.push_opcode(Opcode::OP_1SUB)
			.push_opcode(Opcode::OP_MOD)
			.into_script();
		let result = Err(Error::InvalidStackOperation);
		basic_test_with_flags(&script, &VerificationFlags::default().verify_mod(true), result,
			vec![].into());
	}

	#[test]
	fn op_mod_num_by_zero_fails() {
		// a 0 OP_MOD -> failure. Division by positive zero (all sizes), negative zero (all sizes), OP_0
		let script = Builder::default()
			.push_num(0.into())
			.push_num(5.into())
			.push_opcode(Opcode::OP_MOD)
			.into_script();
		let result = Err(Error::DivisionByZero);
		basic_test_with_flags(&script, &VerificationFlags::default().verify_mod(true), result,
			vec![].into());
	}

	#[test]
	fn op_mod_negative_by_negative_succeeds() {
		let script = Builder::default()
			.push_num((-5).into())
			.push_num((-13).into())
			.push_opcode(Opcode::OP_MOD)
			.into_script();
		let result = Ok(true);
		basic_test_with_flags(&script, &VerificationFlags::default().verify_mod(true), result,
			vec![Num::from(-3).to_bytes()].into());
	}

	#[test]
	fn op_mod_negative_by_positive_succeeds() {
		let script = Builder::default()
			.push_num(5.into())
			.push_num((-13).into())
			.push_opcode(Opcode::OP_MOD)
			.into_script();
		let result = Ok(true);
		basic_test_with_flags(&script, &VerificationFlags::default().verify_mod(true), result,
			vec![Num::from(-3).to_bytes()].into());
	}

	#[test]
	fn op_mod_positive_by_negative_succeeds() {
		let script = Builder::default()
			.push_num((-5).into())
			.push_num(13.into())
			.push_opcode(Opcode::OP_MOD)
			.into_script();
		let result = Ok(true);
		basic_test_with_flags(&script, &VerificationFlags::default().verify_mod(true), result,
			vec![Num::from(3).to_bytes()].into());
	}

	#[test]
	fn op_mod_positive_by_positive_succeeds() {
		let script = Builder::default()
			.push_num(5.into())
			.push_num(13.into())
			.push_opcode(Opcode::OP_MOD)
			.into_script();
		let result = Ok(true);
		basic_test_with_flags(&script, &VerificationFlags::default().verify_mod(true), result,
			vec![Num::from(3).to_bytes()].into());
	}

	#[test]
	fn op_bin2num_disabled_by_default() {
		let script = Builder::default()
			.push_num(0.into())
			.push_opcode(Opcode::OP_RIGHT)
			.into_script();
		let result = Err(Error::DisabledOpcode(Opcode::OP_RIGHT));
		basic_test_with_flags(&script, &VerificationFlags::default(), result,
			vec![].into());
	}

	#[test]
	fn test_bin2num_all() {
		fn test_bin2num(input: &[u8], result: Result<bool, Error>, output: Vec<u8>) {
			let script = Builder::default()
				.push_bytes(input)
				.push_opcode(Opcode::OP_RIGHT)
				.into_script();
			let stack = if result.is_ok() {
				vec![output.into()].into()
			} else {
				vec![]
			}.into();
			let flags = VerificationFlags::default()
				.verify_bin2num(true);
			basic_test_with_flags(&script, &flags, result, stack);
		}

		test_bin2num(&[0x02, 0x00, 0x00, 0x00, 0x00], Ok(true), vec![0x02]);
		test_bin2num(&[0x05, 0x00, 0x80], Ok(true), vec![0x85]);
		test_bin2num(&[0x02, 0x02, 0x02, 0x02, 0x02], Err(Error::NumberOverflow), vec![]);
		test_bin2num(&[0x00], Ok(false), vec![]);
		test_bin2num(&[0x01, 0x00, 0x00, 0x00, 0x00, 0x00, 0x00], Ok(true), vec![0x01]);
		test_bin2num(&[0x01, 0x00, 0x00, 0x00, 0x00, 0x00, 0x80], Ok(true), vec![0x81]);
		test_bin2num(&[0x80], Ok(false), vec![]);
		test_bin2num(&[0x00, 0x00, 0x00, 0x00, 0x00, 0x00, 0x80], Ok(false), vec![]);
	}

	#[test]
	fn op_num2bin_disabled_by_default() {
		let script = Builder::default()
			.push_num(1.into())
			.push_num(1.into())
			.push_opcode(Opcode::OP_LEFT)
			.into_script();
		let result = Err(Error::DisabledOpcode(Opcode::OP_LEFT));
		basic_test_with_flags(&script, &VerificationFlags::default(), result,
			vec![].into());
	}

	#[test]
	fn test_num2bin_all() {
		fn test_num2bin(num: &[u8], size: &[u8], result: Result<bool, Error>, output: Vec<u8>) {
			let script = Builder::default()
				.push_data(num)
				.push_data(size)
				.push_opcode(Opcode::OP_LEFT)
				.into_script();
			let stack = if result.is_ok() {
				vec![output.into()].into()
			} else {
				vec![]
			}.into();

			let flags = VerificationFlags::default()
				.verify_num2bin(true);
			basic_test_with_flags(&script, &flags, result, stack);
		}

		fn test_num2bin_num(num: Num, size: Num, result: Result<bool, Error>, output: Vec<u8>) {
			test_num2bin(&*num.to_bytes(), &*size.to_bytes(), result, output)
		}

		test_num2bin_num(256.into(), 1.into(), Err(Error::ImpossibleEncoding), vec![0x00]);
		test_num2bin_num(1.into(), (MAX_SCRIPT_ELEMENT_SIZE + 1).into(), Err(Error::PushSize), vec![0x00]);

		test_num2bin_num(0.into(), 0.into(), Ok(false), vec![]);
		test_num2bin_num(0.into(), 1.into(), Ok(false), vec![0x00]);
		test_num2bin_num(0.into(), 7.into(), Ok(false), vec![0x00, 0x00, 0x00, 0x00, 0x00, 0x00, 0x00]);
		test_num2bin_num(1.into(), 1.into(), Ok(true), vec![0x01]);
		test_num2bin_num((-42).into(), 1.into(), Ok(true), Num::from(-42).to_bytes().to_vec());
		test_num2bin_num((-42).into(), 2.into(), Ok(true), vec![0x2a, 0x80]);
		test_num2bin_num((-42).into(), 10.into(), Ok(true), vec![0x2a, 0x00, 0x00, 0x00, 0x00, 0x00, 0x00, 0x00, 0x00, 0x80]);
		test_num2bin_num((-42).into(), 520.into(), Ok(true), ::std::iter::once(0x2a)
			.chain(::std::iter::repeat(0x00).take(518))
			.chain(::std::iter::once(0x80)).collect());
		test_num2bin_num((-42).into(), 521.into(), Err(Error::PushSize), vec![]);
		test_num2bin_num((-42).into(), (-3).into(), Err(Error::PushSize), vec![]);

		test_num2bin(&vec![0xab, 0xcd, 0xef, 0x42, 0x80], &vec![0x04], Ok(true), vec![0xab, 0xcd, 0xef, 0xc2]);
		test_num2bin(&vec![0x80], &vec![0x00], Ok(false), vec![]);
		test_num2bin(&vec![0x80], &vec![0x03], Ok(false), vec![0x00, 0x00, 0x00]);
	}

	#[test]
	fn test_num_bin_conversions_are_reverse_ops() {
		let script = Builder::default()
			// convert num2bin
			.push_num(123456789.into())
			.push_num(8.into())
			.push_opcode(Opcode::OP_LEFT)
			// and then back bin2num
			.push_opcode(Opcode::OP_RIGHT)
			// check that numbers are the same
			.push_num(123456789.into())
			.push_opcode(Opcode::OP_EQUAL)
			.into_script();

		let flags = VerificationFlags::default()
			.verify_num2bin(true)
			.verify_bin2num(true);
		basic_test_with_flags(&script, &flags, Ok(true), vec![vec![0x01].into()].into());
	}

	#[test]
	fn test_split_cat_are_reverse_ops() {
		let script = Builder::default()
			// split array
			.push_data(&vec![0x01, 0x02, 0x03, 0x04, 0x05])
			.push_num(2.into())
			.push_opcode(Opcode::OP_SUBSTR)
			// and then concat again
			.push_opcode(Opcode::OP_CAT)
			// check that numbers are the same
			.push_data(&vec![0x01, 0x02, 0x03, 0x04, 0x05])
			.push_opcode(Opcode::OP_EQUAL)
			.into_script();

		let flags = VerificationFlags::default()
			.verify_concat(true)
			.verify_split(true);
		basic_test_with_flags(&script, &flags, Ok(true), vec![vec![0x01].into()].into());
	}

	#[test]
	fn op_equal_push_empty_bytes_to_stack() {
		// tx #95 from testnet block:
		// https://testnet.blockexplorer.com/block/00000000c7169675fc165bfeceb11b572129977ca9f9e6ca5953e3184cb403dd
		// https://tbtc.bitaps.com/raw/transaction/27c94c0ca2f66fcc09d11b510e04d21adfe19f459673029e709024d7d9a7f4b4
		// and its donor tx:
		// https://tbtc.bitaps.com/raw/transaction/25e140942ecf79d24619908185a881f95d9ecb23a7be050f7c44cd378aae26eb
		//
		// the issue was that our comparison ops implementation (OP_EQUAL, OP_WITHIN, OP_CHECKSIG, ***)
		// were pushing non-empty value (vec![0]) when comparison has failed
		// => in combination with verify_nnulldummy this caused consensus issue

		let tx: Transaction = "0100000001eb26ae8a37cd447c0f05bea723cb9e5df981a88581901946d279cf2e9440e1250000000091473044022057e887c4cb773a6ec513b285dde1209ee4213209c21bb9da9e284ffe7477979302201aba367cf84bf2c6ccfd1b18d2bec0d705e2acacfeb42324cdc0fe63fbe2524a01483045022100e3f2e5e2a0b6bb75f2a506d7b190d8ba48b1e9108dd4fc4a740fbc921d0067a3022070fccd6eec2415d6d75f7aa3d0604988ee84d856db2acde4cc01d9c43f0237a301ffffffff0100350c00000000001976a9149e2be3b4d5e7274e8fd739b09fc6fd223054616088ac00000000".into();
		let signer: TransactionInputSigner = tx.into();
		let checker = TransactionSignatureChecker {
			signer: signer,
			input_index: 0,
			input_amount: 1000000,
		};
		let input: Script = "473044022057e887c4cb773a6ec513b285dde1209ee4213209c21bb9da9e284ffe7477979302201aba367cf84bf2c6ccfd1b18d2bec0d705e2acacfeb42324cdc0fe63fbe2524a01483045022100e3f2e5e2a0b6bb75f2a506d7b190d8ba48b1e9108dd4fc4a740fbc921d0067a3022070fccd6eec2415d6d75f7aa3d0604988ee84d856db2acde4cc01d9c43f0237a301".into();
		let output: Script = "5253877c5121027fe085933328a89d0ad069071dee3bd4c908fddc852032356a318324c9ab0f6c210321e7c9eea060c099747ddcf741e9498a2b90fe8f362e2c85370722df0f88d1782102a5bc779306b40927648e73e144d430dc1b7c0730f6a3ab5bbd130374d8fe4a5a53af2102a70faff961b367875336396076a72293bf3adaa084404f8a5cbec23f41645b87ac".into();
		let flags = VerificationFlags::default().verify_nulldummy(true);
		assert_eq!(verify_script(&input, &output, &ScriptWitness::default(), &flags, &checker, SignatureVersion::Base), Ok(()));
	}
}<|MERGE_RESOLUTION|>--- conflicted
+++ resolved
@@ -1050,13 +1050,8 @@
 					let key = &keys[k];
 					let sig = &sigs[s];
 
-<<<<<<< HEAD
-					check_signature_encoding(&sig, flags)?;
-					check_pubkey_encoding(&key, flags)?;
-=======
-					check_signature_encoding(sig, flags, version)?;
+					check_signature_encoding(sig, flags)?;
 					check_pubkey_encoding(key, flags)?;
->>>>>>> 396a3776
 
 					let ok = check_signature(checker, sig, key, &subscript, version);
 					if ok {
