use jsonrpc_core::Error;
use jsonrpc_macros::Trailing;
use ser::{Reader, serialize, deserialize, Serializable, SERIALIZE_TRANSACTION_WITNESS};
use v1::traits::Raw;
use v1::types::{RawTransaction, TransactionInput, TransactionOutput, TransactionOutputs, Transaction, GetRawTransactionResponse, SignedTransactionInput, TransactionInputScript, SignedTransactionOutput, TransactionOutputScript};
use v1::types::H256;
use v1::helpers::errors::{execution, invalid_params, transaction_not_found, transaction_of_side_branch};
use global_script::Script;
<<<<<<< HEAD
use chain::{Transaction as GlobalTransaction, IndexedTransaction as GlobalIndexedTransaction};
use network::Network;
=======
use chain::Transaction as GlobalTransaction;
use network::{ConsensusFork, Network};
>>>>>>> 7d8ac3ba
use primitives::bytes::Bytes as GlobalBytes;
use primitives::hash::H256 as GlobalH256;
use sync;
use storage;
use keys::Address;

pub struct RawClient<T: RawClientCoreApi> {
	core: T,
}

pub trait RawClientCoreApi: Send + Sync + 'static {
	fn accept_transaction(&self, transaction: GlobalTransaction) -> Result<GlobalH256, String>;
	fn create_raw_transaction(&self, inputs: Vec<TransactionInput>, outputs: TransactionOutputs, lock_time: Trailing<u32>) -> Result<GlobalTransaction, String>;
	fn get_raw_transaction(&self, hash: GlobalH256, verbose: bool) -> Result<GetRawTransactionResponse, Error>;
	fn transaction_to_verbose_transaction(&self, transaction: GlobalTransaction) -> Transaction;
}

pub struct RawClientCore {
	network: Network,
	local_sync_node: sync::LocalNodeRef,
	storage: storage::SharedStore,
}

impl RawClientCore {
	pub fn new(network: Network, local_sync_node: sync::LocalNodeRef, storage: storage::SharedStore) -> Self {
		RawClientCore {
			network,
			local_sync_node,
			storage,
		}
	}

	pub fn do_create_raw_transaction(inputs: Vec<TransactionInput>, outputs: TransactionOutputs, lock_time: Trailing<u32>) -> Result<GlobalTransaction, String> {
		use chain;
		use keys;
		use global_script::Builder as ScriptBuilder;

		// to make lock_time work at least one input must have sequnce < SEQUENCE_FINAL
		let lock_time = lock_time.unwrap_or_default();
		let default_sequence = if lock_time != 0 { chain::constants::SEQUENCE_FINAL - 1 } else { chain::constants::SEQUENCE_FINAL };

		// prepare inputs
		let inputs: Vec<_> = inputs.into_iter()
			.map(|input| chain::TransactionInput {
				previous_output: chain::OutPoint {
					hash: Into::<GlobalH256>::into(input.txid).reversed(),
					index: input.vout,
				},
				script_sig: GlobalBytes::new(), // default script
				sequence: input.sequence.unwrap_or(default_sequence),
				script_witness: vec![],
			}).collect();

		// prepare outputs
		let outputs: Vec<_> = outputs.outputs.into_iter()
			.map(|output| match output {
					TransactionOutput::Address(with_address) => {
						let amount_in_satoshis = (with_address.amount * (chain::constants::SATOSHIS_IN_COIN as f64)) as u64;
						let script = match with_address.address.kind {
							keys::Type::P2PKH => ScriptBuilder::build_p2pkh(&with_address.address.hash),
							keys::Type::P2SH => ScriptBuilder::build_p2sh(&with_address.address.hash),
						};

						chain::TransactionOutput {
							value: amount_in_satoshis,
							script_pubkey: script.to_bytes(),
						}
					},
					TransactionOutput::ScriptData(with_script_data) => {
						let script = ScriptBuilder::default()
							.return_bytes(&*with_script_data.script_data)
							.into_script();

						chain::TransactionOutput {
							value: 0,
							script_pubkey: script.to_bytes(),
						}
					},
				}).collect();

		// now construct && serialize transaction
		let transaction = GlobalTransaction {
			version: 1,
			inputs: inputs,
			outputs: outputs,
			lock_time: lock_time,
		};

		Ok(transaction)
	}
}

impl RawClientCoreApi for RawClientCore {
	fn accept_transaction(&self, transaction: GlobalTransaction) -> Result<GlobalH256, String> {
		self.local_sync_node.accept_transaction(GlobalIndexedTransaction::from_raw(transaction))
	}

	fn create_raw_transaction(&self, inputs: Vec<TransactionInput>, outputs: TransactionOutputs, lock_time: Trailing<u32>) -> Result<GlobalTransaction, String> {
		RawClientCore::do_create_raw_transaction(inputs, outputs, lock_time)
	}

	fn get_raw_transaction(&self, hash: GlobalH256, verbose: bool) -> Result<GetRawTransactionResponse, Error> {
		let transaction = match self.storage.transaction(&hash) {
			Some(transaction) => transaction,
			None => return Err(transaction_not_found(hash)),
		};

		let transaction_bytes = serialize(&transaction.raw);
		let raw_transaction = RawTransaction::new(transaction_bytes.take());

		if verbose {
			let meta = match self.storage.transaction_meta(&hash) {
				Some(meta) => meta,
				None => return Err(transaction_of_side_branch(hash)),
			};

			let block_header = match self.storage.block_header(meta.height().into()) {
				Some(block_header) => block_header,
				None => return Err(transaction_not_found(hash)),
			};

			let best_block = self.storage.best_block();
			if best_block.number < meta.height() {
				return Err(transaction_not_found(hash));
			}

<<<<<<< HEAD
			let txid: H256 = transaction.raw.witness_hash().into();
			let hash: H256 = transaction.hash.into();
			let blockhash: H256 = block_header.hash.into();

			let inputs = transaction.raw.inputs.clone()
				.into_iter()
				.map(|input| {
					let txid: H256 = input.previous_output.hash.into();
					let script_sig_bytes = input.script_sig;
					let script_sig: Script = script_sig_bytes.clone().into();
					let script_sig_asm = format!("{}", script_sig);
					SignedTransactionInput {
						txid: txid.reversed(),
						vout: input.previous_output.index,
						script_sig: TransactionInputScript {
							asm: script_sig_asm,
							hex: script_sig_bytes.clone().into(),
						},
						sequence: input.sequence,
						txinwitness: input.script_witness
=======
			let blockhash: H256 = block_header.hash().into();

			let mut verbose_transaction = self.transaction_to_verbose_transaction(transaction);
			verbose_transaction.hex = Some(raw_transaction);
			verbose_transaction.blockhash = Some(blockhash.reversed());
			verbose_transaction.confirmations = Some(best_block.number - meta.height() + 1);
			verbose_transaction.time = Some(block_header.time);
			verbose_transaction.blocktime = Some(block_header.time);

			Ok(GetRawTransactionResponse::Verbose(verbose_transaction))
		} else {
			Ok(GetRawTransactionResponse::Raw(raw_transaction))
		}
	}

	fn transaction_to_verbose_transaction(&self, transaction: GlobalTransaction) -> Transaction {
		let txid: H256 = transaction.hash().into();
		let hash: H256 = transaction.witness_hash().into();

		let inputs = transaction.clone().inputs
			.into_iter()
			.map(|input| {
				let txid: H256 = input.previous_output.hash.into();
				let script_sig_bytes = input.script_sig;
				let script_sig: Script = script_sig_bytes.clone().into();
				let script_sig_asm = format!("{}", script_sig);
				SignedTransactionInput {
					txid: txid.reversed(),
					vout: input.previous_output.index,
					script_sig: TransactionInputScript {
						asm: script_sig_asm,
						hex: script_sig_bytes.clone().into(),
					},
					sequence: input.sequence,
					txinwitness: if input.script_witness.is_empty() {
						None
					} else {
						Some(input.script_witness
>>>>>>> 7d8ac3ba
							.into_iter()
							.map(|s| s.clone().into())
							.collect())
					},
				}
			}).collect();

<<<<<<< HEAD
			let outputs = transaction.raw.outputs.clone()
				.into_iter()
				.enumerate()
				.map(|(index, output)| {
					let script_pubkey_bytes = output.script_pubkey;
					let script_pubkey: Script = script_pubkey_bytes.clone().into();
					let script_pubkey_asm = format!("{}", script_pubkey);
					let script_addresses = script_pubkey.extract_destinations().unwrap_or(vec![]);
					SignedTransactionOutput {
						value: 0.00000001f64 * output.value as f64,
						n: index as u32,
						script: TransactionOutputScript {
							asm: script_pubkey_asm,
							hex: script_pubkey_bytes.clone().into(),
							req_sigs: script_pubkey.num_signatures_required() as u32,
							script_type: script_pubkey.script_type().into(),
							addresses: script_addresses.into_iter().map(|address| Address {
								hash: address.hash,
								kind: address.kind,
								network: match self.network {
									Network::Mainnet => keys::Network::Mainnet,
									_ => keys::Network::Testnet,
								},
							}).collect(),
						}
					}
				}).collect();

			Ok(GetRawTransactionResponse::Verbose(Transaction {
				hex: raw_transaction,
				txid: txid.reversed(),
				hash: hash.reversed(),
				size: transaction.raw.serialized_size(),
				vsize: transaction.raw.serialized_size_with_flags(SERIALIZE_TRANSACTION_WITNESS),
				version: transaction.raw.version,
				locktime: transaction.raw.lock_time as i32,
				vin: inputs,
				vout: outputs,
				blockhash: blockhash.reversed(),
				confirmations: best_block.number - meta.height() + 1,
				time: block_header.raw.time,
				blocktime: block_header.raw.time,
			}))
		} else {
			Ok(GetRawTransactionResponse::Raw(raw_transaction))
=======
		let outputs = transaction.clone().outputs
			.into_iter()
			.enumerate()
			.map(|(index, output)| {
				let script_pubkey_bytes = output.script_pubkey;
				let script_pubkey: Script = script_pubkey_bytes.clone().into();
				let script_pubkey_asm = format!("{}", script_pubkey);
				let script_addresses = script_pubkey.extract_destinations().unwrap_or(vec![]);
				SignedTransactionOutput {
					value: 0.00000001f64 * output.value as f64,
					n: index as u32,
					script: TransactionOutputScript {
						asm: script_pubkey_asm,
						hex: script_pubkey_bytes.clone().into(),
						req_sigs: script_pubkey.num_signatures_required() as u32,
						script_type: script_pubkey.script_type().into(),
						addresses: script_addresses.into_iter().map(|address| Address {
							hash: address.hash,
							kind: address.kind,
							network: match self.network {
								Network::Mainnet => keys::Network::Mainnet,
								_ => keys::Network::Testnet,
							},
						}).collect(),
					},
				}
			}).collect();

		let tx_size = transaction.serialized_size_with_flags(SERIALIZE_TRANSACTION_WITNESS);
		let weight = transaction.serialized_size() * (ConsensusFork::witness_scale_factor() - 1) + tx_size;
		let tx_vsize = (weight + ConsensusFork::witness_scale_factor() - 1) / ConsensusFork::witness_scale_factor();

		Transaction {
			hex: None,
			txid: txid.reversed(),
			hash: hash.reversed(),
			size: tx_size,
			vsize: tx_vsize,
			version: transaction.version,
			locktime: transaction.lock_time as i32,
			vin: inputs,
			vout: outputs,
			blockhash: None,
			confirmations: None,
			time: None,
			blocktime: None,
>>>>>>> 7d8ac3ba
		}
	}
}

impl<T> RawClient<T> where T: RawClientCoreApi {
	pub fn new(core: T) -> Self {
		RawClient {
			core: core,
		}
	}
}

impl<T> Raw for RawClient<T> where T: RawClientCoreApi {
	fn send_raw_transaction(&self, raw_transaction: RawTransaction) -> Result<H256, Error> {
		let raw_transaction_data: Vec<u8> = raw_transaction.into();
		let transaction = try!(deserialize(Reader::new(&raw_transaction_data)).map_err(|e| invalid_params("tx", e)));
		self.core.accept_transaction(transaction)
			.map(|h| h.reversed().into())
			.map_err(|e| execution(e))
	}

	fn create_raw_transaction(&self, inputs: Vec<TransactionInput>, outputs: TransactionOutputs, lock_time: Trailing<u32>) -> Result<RawTransaction, Error> {
		// reverse hashes of inputs
		let inputs: Vec<_> = inputs.into_iter()
			.map(|mut input| {
				input.txid = input.txid.reversed();
				input
			}).collect();

		let transaction = try!(self.core.create_raw_transaction(inputs, outputs, lock_time).map_err(|e| execution(e)));
		let transaction = serialize(&transaction);
		Ok(transaction.into())
	}

	fn decode_raw_transaction(&self, raw_transaction: RawTransaction) -> Result<Transaction, Error> {
		let raw_transaction_data: Vec<u8> = raw_transaction.into();
		let transaction = try!(deserialize(Reader::new(&raw_transaction_data)).map_err(|e| invalid_params("tx", e)));
		Ok(self.core.transaction_to_verbose_transaction(transaction))
	}

	fn get_raw_transaction(&self, hash: H256, verbose: Trailing<bool>) -> Result<GetRawTransactionResponse, Error> {
		let global_hash: GlobalH256 = hash.clone().into();
		self.core.get_raw_transaction(global_hash.reversed(), verbose.unwrap_or_default())
	}
}

#[cfg(test)]
pub mod tests {
	use jsonrpc_macros::Trailing;
	use jsonrpc_core::IoHandler;
	use chain::Transaction as GlobalTransaction;
	use primitives::hash::H256 as GlobalH256;
	use v1::traits::Raw;
	use v1::types::{Bytes, TransactionInput, TransactionOutputs, Transaction, SignedTransactionInput, TransactionInputScript, ScriptType};
	use keys::Address;
	use super::*;

	#[derive(Default)]
	struct SuccessRawClientCore;

	#[derive(Default)]
	struct ErrorRawClientCore;

	impl RawClientCoreApi for SuccessRawClientCore {
		fn accept_transaction(&self, transaction: GlobalTransaction) -> Result<GlobalH256, String> {
			Ok(transaction.hash())
		}

		fn create_raw_transaction(&self, _inputs: Vec<TransactionInput>, _outputs: TransactionOutputs, _lock_time: Trailing<u32>) -> Result<GlobalTransaction, String> {
			Ok("0100000001ad9d38823d95f31dc6c0cb0724c11a3cf5a466ca4147254a10cd94aade6eb5b3230000006b483045022100b7683165c3ecd57b0c44bf6a0fb258dc08c328458321c8fadc2b9348d4e66bd502204fd164c58d1a949a4d39bb380f8f05c9f6b3e9417f06bf72e5c068428ca3578601210391c35ac5ee7cf82c5015229dcff89507f83f9b8c952b8fecfa469066c1cb44ccffffffff0170f30500000000001976a914801da3cb2ed9e44540f4b982bde07cd3fbae264288ac00000000".into())
		}

		fn get_raw_transaction(&self, _hash: GlobalH256, verbose: bool) -> Result<GetRawTransactionResponse, Error> {
			if !verbose {
				Ok(GetRawTransactionResponse::Raw(Bytes::from("0100000001273d7b971b6788f911038f917dfa9ba85980b018a80b2e8caa4fca85475afdaf010000008b48304502205eb82fbb78f3467269c64ebb48c66567b11b1ebfa9cf4dd793d1482e46d3851c022100d18e2091becaea279f6f896825e7ca669ee0607b30007ca88b43d1de91359ba9014104a208236447f5c93972a739105abb8292613eef741cab36a1b98fa4fcc2989add0e5dc6cda9127a2bf0b18357210ba0119ad700e1fa495143262720067f4fbf83ffffffff02003b5808000000001976a9147793078b2ebc6ab7b7fd213789912f1deb03a97088ac404b4c00000000001976a914ffc2838f7aeed00857dbbfc70d9830c6968aca5688ac00000000")))
			} else {
				Ok(GetRawTransactionResponse::Verbose(
					Transaction {
						hex: Some(Bytes::from("0100000001273d7b971b6788f911038f917dfa9ba85980b018a80b2e8caa4fca85475afdaf010000008b48304502205eb82fbb78f3467269c64ebb48c66567b11b1ebfa9cf4dd793d1482e46d3851c022100d18e2091becaea279f6f896825e7ca669ee0607b30007ca88b43d1de91359ba9014104a208236447f5c93972a739105abb8292613eef741cab36a1b98fa4fcc2989add0e5dc6cda9127a2bf0b18357210ba0119ad700e1fa495143262720067f4fbf83ffffffff02003b5808000000001976a9147793078b2ebc6ab7b7fd213789912f1deb03a97088ac404b4c00000000001976a914ffc2838f7aeed00857dbbfc70d9830c6968aca5688ac00000000")),
						txid: "635f07dc4acdfb9bc305261169f82836949df462876fab9017bb9faf4d5fdadb".into(),
						hash: "635f07dc4acdfb9bc305261169f82836949df462876fab9017bb9faf4d5fdadb".into(),
						size: 258,
						vsize: 258,
						version: 1,
						locktime: 0,
						vin: vec![
							SignedTransactionInput {
								txid: "affd5a4785ca4faa8c2e0ba818b08059a89bfa7d918f0311f988671b977b3d27".into(),
								vout: 1,
								script_sig: TransactionInputScript {
									asm: "OP_PUSHBYTES_72 0x304502205eb82fbb78f3467269c64ebb48c66567b11b1ebfa9cf4dd793d1482e46d3851c022100d18e2091becaea279f6f896825e7ca669ee0607b30007ca88b43d1de91359ba901\nOP_PUSHBYTES_65 0x04a208236447f5c93972a739105abb8292613eef741cab36a1b98fa4fcc2989add0e5dc6cda9127a2bf0b18357210ba0119ad700e1fa495143262720067f4fbf83\n".to_string(),
									hex: Bytes::from("48304502205eb82fbb78f3467269c64ebb48c66567b11b1ebfa9cf4dd793d1482e46d3851c022100d18e2091becaea279f6f896825e7ca669ee0607b30007ca88b43d1de91359ba9014104a208236447f5c93972a739105abb8292613eef741cab36a1b98fa4fcc2989add0e5dc6cda9127a2bf0b18357210ba0119ad700e1fa495143262720067f4fbf83"),
								},
								sequence: 4294967295,
								txinwitness: None,
							},
						],
						vout: vec![
							SignedTransactionOutput {
								value: 1.4000000000000001,
								n: 0,
								script: TransactionOutputScript {
									asm: "OP_DUP\nOP_HASH160\nOP_PUSHBYTES_20 0x7793078b2ebc6ab7b7fd213789912f1deb03a970\nOP_EQUALVERIFY\nOP_CHECKSIG\n".to_string(),
									hex: Bytes::from("76a9147793078b2ebc6ab7b7fd213789912f1deb03a97088ac"),
									req_sigs: 1,
									script_type: ScriptType::PubKeyHash,
									addresses: vec![
										Address::from("1BuFYcdZeBmpr5mycksjU7vQiD5VcT9hws"),
									],
								},
							},
							SignedTransactionOutput {
								value: 0.05,
								n: 1,
								script: TransactionOutputScript {
									asm: "OP_DUP\nOP_HASH160\nOP_PUSHBYTES_20 0xffc2838f7aeed00857dbbfc70d9830c6968aca56\nOP_EQUALVERIFY\nOP_CHECKSIG\n".to_string(),
									hex: Bytes::from("76a914ffc2838f7aeed00857dbbfc70d9830c6968aca5688ac"),
									req_sigs: 1,
									script_type: ScriptType::PubKeyHash,
									addresses: vec![
										Address::from("1QKLKyqomc3x9cuyh8tSSvboMoRQVtYhW6"),
									],
								},
							},
						],
						blockhash: Some("00000000000a948a5e6cbe8abde649c6fc353cb2ee592cbf47f3850180ef0c0e".into()),
						confirmations: Some(197043),
						time: Some(1289842148),
						blocktime: Some(1289842148),
					}
				))
			}
		}

		fn transaction_to_verbose_transaction(&self, _transaction: GlobalTransaction) -> Transaction {
			Transaction {
				hex: None,
				txid: "c586389e5e4b3acb9d6c8be1c19ae8ab2795397633176f5a6442a261bbdefc3a".into(),
				hash: "b759d39a8596b70b3a46700b83e1edb247e17ba58df305421864fe7a9ac142ea".into(),
				size: 216,
				vsize: 134,
				version: 2,
				locktime: 0,
				vin: vec![
					SignedTransactionInput {
						txid: "42f7d0545ef45bd3b9cfee6b170cf6314a3bd8b3f09b610eeb436d92993ad440".into(),
						vout: 1,
						script_sig: TransactionInputScript {
							asm: "0014a4b4ca48de0b3fffc15404a1acdc8dbaae226955".to_string(),
							hex: Bytes::from("160014a4b4ca48de0b3fffc15404a1acdc8dbaae226955"),
						},
						sequence: 4294967295,
						txinwitness: Some(vec![
							Bytes::from("30450221008604ef8f6d8afa892dee0f31259b6ce02dd70c545cfcfed8148179971876c54a022076d771d6e91bed212783c9b06e0de600fab2d518fad6f15a2b191d7fbd262a3e01"),
							Bytes::from("039d25ab79f41f75ceaf882411fd41fa670a4c672c23ffaf0e361a969cde0692e8"),
						]),
					},
				],
				vout: vec![
					SignedTransactionOutput {
						value: 1.00000000,
						n: 0,
						script: TransactionOutputScript {
							asm: "OP_HASH160 4a1154d50b03292b3024370901711946cb7cccc3 OP_EQUAL".to_string(),
							hex: Bytes::from("a9144a1154d50b03292b3024370901711946cb7cccc387"),
							req_sigs: 1,
							script_type: ScriptType::ScriptHash,
							addresses: vec![
								Address::from("38Segwituno6sUoEkh57ycM6K7ej5gvJhM"),
							],
						},
					},
				],
				blockhash: None,
				confirmations: None,
				time: None,
				blocktime: None,
			}
		}
	}

	impl RawClientCoreApi for ErrorRawClientCore {
		fn accept_transaction(&self, _transaction: GlobalTransaction) -> Result<GlobalH256, String> {
			Err("error".to_owned())
		}

		fn create_raw_transaction(&self, _inputs: Vec<TransactionInput>, _outputs: TransactionOutputs, _lock_time: Trailing<u32>) -> Result<GlobalTransaction, String> {
			Err("error".to_owned())
		}

		fn get_raw_transaction(&self, hash: GlobalH256, _verbose: bool) -> Result<GetRawTransactionResponse, Error> {
			Err(transaction_not_found(hash))
		}

		fn transaction_to_verbose_transaction(&self, _transaction: GlobalTransaction) -> Transaction {
			Transaction {
				hex: None,
				txid: "635f07dc4acdfb9bc305261169f82836949df462876fab9017bb9faf4d5fdadb".into(),
				hash: "635f07dc4acdfb9bc305261169f82836949df462876fab9017bb9faf4d5fdadb".into(),
				size: 258,
				vsize: 258,
				version: 1,
				locktime: 0,
				vin: vec![
					SignedTransactionInput {
						txid: "affd5a4785ca4faa8c2e0ba818b08059a89bfa7d918f0311f988671b977b3d27".into(),
						vout: 1,
						script_sig: TransactionInputScript {
							asm: "OP_PUSHBYTES_72 0x304502205eb82fbb78f3467269c64ebb48c66567b11b1ebfa9cf4dd793d1482e46d3851c022100d18e2091becaea279f6f896825e7ca669ee0607b30007ca88b43d1de91359ba901\nOP_PUSHBYTES_65 0x04a208236447f5c93972a739105abb8292613eef741cab36a1b98fa4fcc2989add0e5dc6cda9127a2bf0b18357210ba0119ad700e1fa495143262720067f4fbf83\n".to_string(),
							hex: Bytes::from("48304502205eb82fbb78f3467269c64ebb48c66567b11b1ebfa9cf4dd793d1482e46d3851c022100d18e2091becaea279f6f896825e7ca669ee0607b30007ca88b43d1de91359ba9014104a208236447f5c93972a739105abb8292613eef741cab36a1b98fa4fcc2989add0e5dc6cda9127a2bf0b18357210ba0119ad700e1fa495143262720067f4fbf83"),
						},
						sequence: 4294967295,
						txinwitness: None,
					},
				],
				vout: vec![
					SignedTransactionOutput {
						value: 1.4000000000000001,
						n: 0,
						script: TransactionOutputScript {
							asm: "OP_DUP\nOP_HASH160\nOP_PUSHBYTES_20 0x7793078b2ebc6ab7b7fd213789912f1deb03a970\nOP_EQUALVERIFY\nOP_CHECKSIG\n".to_string(),
							hex: Bytes::from("76a9147793078b2ebc6ab7b7fd213789912f1deb03a97088ac"),
							req_sigs: 1,
							script_type: ScriptType::PubKeyHash,
							addresses: vec![
								Address::from("1BuFYcdZeBmpr5mycksjU7vQiD5VcT9hws"),
							],
						},
					},
					SignedTransactionOutput {
						value: 0.05,
						n: 1,
						script: TransactionOutputScript {
							asm: "OP_DUP\nOP_HASH160\nOP_PUSHBYTES_20 0xffc2838f7aeed00857dbbfc70d9830c6968aca56\nOP_EQUALVERIFY\nOP_CHECKSIG\n".to_string(),
							hex: Bytes::from("76a914ffc2838f7aeed00857dbbfc70d9830c6968aca5688ac"),
							req_sigs: 1,
							script_type: ScriptType::PubKeyHash,
							addresses: vec![
								Address::from("1QKLKyqomc3x9cuyh8tSSvboMoRQVtYhW6"),
							],
						},
					},
				],
				blockhash: None,
				confirmations: None,
				time: None,
				blocktime: None,
			}
		}
	}

	#[test]
	fn sendrawtransaction_accepted() {
		let client = RawClient::new(SuccessRawClientCore::default());
		let mut handler = IoHandler::new();
		handler.extend_with(client.to_delegate());

		let sample = handler.handle_request_sync(&(r#"
			{
				"jsonrpc": "2.0",
				"method": "sendrawtransaction",
				"params": ["00000000013ba3edfd7a7b12b27ac72c3e67768f617fc81bc3888a51323a9fb8aa4b1e5e4a0000000000000000000101000000000000000000000000"],
				"id": 1
			}"#)
		).unwrap();

		// direct hash is 0791efccd035c5fe501023ff888106eba5eff533965de4a6e06400f623bcac34
		// but client expects reverse hash
		assert_eq!(r#"{"jsonrpc":"2.0","result":"34acbc23f60064e0a6e45d9633f5efa5eb068188ff231050fec535d0ccef9107","id":1}"#, &sample);
	}

	#[test]
	fn sendrawtransaction_rejected() {
		let client = RawClient::new(ErrorRawClientCore::default());
		let mut handler = IoHandler::new();
		handler.extend_with(client.to_delegate());

		let sample = handler.handle_request_sync(&(r#"
			{
				"jsonrpc": "2.0",
				"method": "sendrawtransaction",
				"params": ["00000000013ba3edfd7a7b12b27ac72c3e67768f617fc81bc3888a51323a9fb8aa4b1e5e4a0000000000000000000101000000000000000000000000"],
				"id": 1
			}"#)
		).unwrap();

		assert_eq!(r#"{"jsonrpc":"2.0","error":{"code":-32015,"message":"Execution error.","data":"\"error\""},"id":1}"#, &sample);
	}

	#[test]
	fn createrawtransaction_success() {
		let client = RawClient::new(SuccessRawClientCore::default());
		let mut handler = IoHandler::new();
		handler.extend_with(client.to_delegate());

		let sample = handler.handle_request_sync(&(r#"
			{
				"jsonrpc": "2.0",
				"method": "createrawtransaction",
				"params": [[{"txid":"4a5e1e4baab89f3a32518a88c31bc87f618f76673e2cc77ab2127b7afdeda33b","vout":0}],{"1A1zP1eP5QGefi2DMPTfTL5SLmv7DivfNa":0.01}],
				"id": 1
			}"#)
		).unwrap();

		assert_eq!(r#"{"jsonrpc":"2.0","result":"0100000001ad9d38823d95f31dc6c0cb0724c11a3cf5a466ca4147254a10cd94aade6eb5b3230000006b483045022100b7683165c3ecd57b0c44bf6a0fb258dc08c328458321c8fadc2b9348d4e66bd502204fd164c58d1a949a4d39bb380f8f05c9f6b3e9417f06bf72e5c068428ca3578601210391c35ac5ee7cf82c5015229dcff89507f83f9b8c952b8fecfa469066c1cb44ccffffffff0170f30500000000001976a914801da3cb2ed9e44540f4b982bde07cd3fbae264288ac00000000","id":1}"#, &sample);
	}

	#[test]
	fn createrawtransaction_error() {
		let client = RawClient::new(ErrorRawClientCore::default());
		let mut handler = IoHandler::new();
		handler.extend_with(client.to_delegate());

		let sample = handler.handle_request_sync(&(r#"
			{
				"jsonrpc": "2.0",
				"method": "createrawtransaction",
				"params": [[{"txid":"4a5e1e4baab89f3a32518a88c31bc87f618f76673e2cc77ab2127b7afdeda33b","vout":0}],{"1A1zP1eP5QGefi2DMPTfTL5SLmv7DivfNa":0.01}],
				"id": 1
			}"#)
		).unwrap();

		assert_eq!(r#"{"jsonrpc":"2.0","error":{"code":-32015,"message":"Execution error.","data":"\"error\""},"id":1}"#, &sample);
	}

	#[test]
	fn getrawtransaction_success() {
		let client = RawClient::new(SuccessRawClientCore::default());
		let mut handler = IoHandler::new();
		handler.extend_with(client.to_delegate());

		let sample = handler.handle_request_sync(&(r#"
			{
				"jsonrpc": "2.0",
				"method": "getrawtransaction",
				"params": ["635f07dc4acdfb9bc305261169f82836949df462876fab9017bb9faf4d5fdadb"],
				"id": 1
			}"#)
		).unwrap();

		assert_eq!(r#"{"jsonrpc":"2.0","result":"0100000001273d7b971b6788f911038f917dfa9ba85980b018a80b2e8caa4fca85475afdaf010000008b48304502205eb82fbb78f3467269c64ebb48c66567b11b1ebfa9cf4dd793d1482e46d3851c022100d18e2091becaea279f6f896825e7ca669ee0607b30007ca88b43d1de91359ba9014104a208236447f5c93972a739105abb8292613eef741cab36a1b98fa4fcc2989add0e5dc6cda9127a2bf0b18357210ba0119ad700e1fa495143262720067f4fbf83ffffffff02003b5808000000001976a9147793078b2ebc6ab7b7fd213789912f1deb03a97088ac404b4c00000000001976a914ffc2838f7aeed00857dbbfc70d9830c6968aca5688ac00000000","id":1}"#, &sample);
	}

	#[test]
	fn getrawtransaction_verbose_success() {
		let client = RawClient::new(SuccessRawClientCore::default());
		let mut handler = IoHandler::new();
		handler.extend_with(client.to_delegate());

		let sample = handler.handle_request_sync(&(r#"
			{
				"jsonrpc": "2.0",
				"method": "getrawtransaction",
				"params": ["635f07dc4acdfb9bc305261169f82836949df462876fab9017bb9faf4d5fdadb", true],
				"id": 1
			}"#)
		).unwrap();

		assert_eq!(r#"{"jsonrpc":"2.0","result":{"blockhash":"00000000000a948a5e6cbe8abde649c6fc353cb2ee592cbf47f3850180ef0c0e","blocktime":1289842148,"confirmations":197043,"hash":"635f07dc4acdfb9bc305261169f82836949df462876fab9017bb9faf4d5fdadb","hex":"0100000001273d7b971b6788f911038f917dfa9ba85980b018a80b2e8caa4fca85475afdaf010000008b48304502205eb82fbb78f3467269c64ebb48c66567b11b1ebfa9cf4dd793d1482e46d3851c022100d18e2091becaea279f6f896825e7ca669ee0607b30007ca88b43d1de91359ba9014104a208236447f5c93972a739105abb8292613eef741cab36a1b98fa4fcc2989add0e5dc6cda9127a2bf0b18357210ba0119ad700e1fa495143262720067f4fbf83ffffffff02003b5808000000001976a9147793078b2ebc6ab7b7fd213789912f1deb03a97088ac404b4c00000000001976a914ffc2838f7aeed00857dbbfc70d9830c6968aca5688ac00000000","locktime":0,"size":258,"time":1289842148,"txid":"635f07dc4acdfb9bc305261169f82836949df462876fab9017bb9faf4d5fdadb","version":1,"vin":[{"script_sig":{"asm":"OP_PUSHBYTES_72 0x304502205eb82fbb78f3467269c64ebb48c66567b11b1ebfa9cf4dd793d1482e46d3851c022100d18e2091becaea279f6f896825e7ca669ee0607b30007ca88b43d1de91359ba901\nOP_PUSHBYTES_65 0x04a208236447f5c93972a739105abb8292613eef741cab36a1b98fa4fcc2989add0e5dc6cda9127a2bf0b18357210ba0119ad700e1fa495143262720067f4fbf83\n","hex":"48304502205eb82fbb78f3467269c64ebb48c66567b11b1ebfa9cf4dd793d1482e46d3851c022100d18e2091becaea279f6f896825e7ca669ee0607b30007ca88b43d1de91359ba9014104a208236447f5c93972a739105abb8292613eef741cab36a1b98fa4fcc2989add0e5dc6cda9127a2bf0b18357210ba0119ad700e1fa495143262720067f4fbf83"},"sequence":4294967295,"txid":"affd5a4785ca4faa8c2e0ba818b08059a89bfa7d918f0311f988671b977b3d27","vout":1}],"vout":[{"n":0,"scriptPubKey":{"addresses":["1BuFYcdZeBmpr5mycksjU7vQiD5VcT9hws"],"asm":"OP_DUP\nOP_HASH160\nOP_PUSHBYTES_20 0x7793078b2ebc6ab7b7fd213789912f1deb03a970\nOP_EQUALVERIFY\nOP_CHECKSIG\n","hex":"76a9147793078b2ebc6ab7b7fd213789912f1deb03a97088ac","reqSigs":1,"type":"pubkeyhash"},"value":1.4000000000000002},{"n":1,"scriptPubKey":{"addresses":["1QKLKyqomc3x9cuyh8tSSvboMoRQVtYhW6"],"asm":"OP_DUP\nOP_HASH160\nOP_PUSHBYTES_20 0xffc2838f7aeed00857dbbfc70d9830c6968aca56\nOP_EQUALVERIFY\nOP_CHECKSIG\n","hex":"76a914ffc2838f7aeed00857dbbfc70d9830c6968aca5688ac","reqSigs":1,"type":"pubkeyhash"},"value":0.05}],"vsize":258},"id":1}"#, &sample);
	}

	#[test]
	fn getrawtransaction_error() {
		let client = RawClient::new(ErrorRawClientCore::default());
		let mut handler = IoHandler::new();
		handler.extend_with(client.to_delegate());

		let sample = handler.handle_request_sync(&(r#"
			{
				"jsonrpc": "2.0",
				"method": "getrawtransaction",
				"params": ["4a5e1e4baab89f3a32518a88c31bc87f618f76673e2cc77ab2127b7afdeda33b"],
				"id": 1
			}"#)
		).unwrap();

		assert_eq!(r#"{"jsonrpc":"2.0","error":{"code":-32096,"message":"Transaction with given hash is not found","data":"3ba3edfd7a7b12b27ac72c3e67768f617fc81bc3888a51323a9fb8aa4b1e5e4a"},"id":1}"#, &sample);
	}

	#[test]
	fn decoderawtransaction_success() {
		let client = RawClient::new(SuccessRawClientCore::default());
		let mut handler = IoHandler::new();
		handler.extend_with(client.to_delegate());

		let sample = handler.handle_request_sync(&(r#"
			{
				"jsonrpc": "2.0",
				"method": "decoderawtransaction",
				"params": ["0200000000010140d43a99926d43eb0e619bf0b3d83b4a31f60c176beecfb9d35bf45e54d0f7420100000017160014a4b4ca48de0b3fffc15404a1acdc8dbaae226955ffffffff0100e1f5050000000017a9144a1154d50b03292b3024370901711946cb7cccc387024830450221008604ef8f6d8afa892dee0f31259b6ce02dd70c545cfcfed8148179971876c54a022076d771d6e91bed212783c9b06e0de600fab2d518fad6f15a2b191d7fbd262a3e0121039d25ab79f41f75ceaf882411fd41fa670a4c672c23ffaf0e361a969cde0692e800000000"],
				"id": 1
			}"#)
		).unwrap();

		assert_eq!(r#"{"jsonrpc":"2.0","result":{"hash":"b759d39a8596b70b3a46700b83e1edb247e17ba58df305421864fe7a9ac142ea","locktime":0,"size":216,"txid":"c586389e5e4b3acb9d6c8be1c19ae8ab2795397633176f5a6442a261bbdefc3a","version":2,"vin":[{"script_sig":{"asm":"0014a4b4ca48de0b3fffc15404a1acdc8dbaae226955","hex":"160014a4b4ca48de0b3fffc15404a1acdc8dbaae226955"},"sequence":4294967295,"txid":"42f7d0545ef45bd3b9cfee6b170cf6314a3bd8b3f09b610eeb436d92993ad440","txinwitness":["30450221008604ef8f6d8afa892dee0f31259b6ce02dd70c545cfcfed8148179971876c54a022076d771d6e91bed212783c9b06e0de600fab2d518fad6f15a2b191d7fbd262a3e01","039d25ab79f41f75ceaf882411fd41fa670a4c672c23ffaf0e361a969cde0692e8"],"vout":1}],"vout":[{"n":0,"scriptPubKey":{"addresses":["38Segwituno6sUoEkh57ycM6K7ej5gvJhM"],"asm":"OP_HASH160 4a1154d50b03292b3024370901711946cb7cccc3 OP_EQUAL","hex":"a9144a1154d50b03292b3024370901711946cb7cccc387","reqSigs":1,"type":"scripthash"},"value":1.0}],"vsize":134},"id":1}"#, &sample);
	}

	#[test]
	fn decoderawtransaction_error() {
		let client = RawClient::new(SuccessRawClientCore::default());
		let mut handler = IoHandler::new();
		handler.extend_with(client.to_delegate());

		let sample = handler.handle_request_sync(&(r#"
			{
				"jsonrpc": "2.0",
				"method": "decoderawtransaction",
				"params": ["shjksdfjklgsdghjlsdfjk"],
				"id": 1
			}"#)
		).unwrap();

		assert_eq!(r#"{"jsonrpc":"2.0","error":{"code":-32602,"message":"Invalid params: invalid hex."},"id":1}"#, &sample);
	}
}<|MERGE_RESOLUTION|>--- conflicted
+++ resolved
@@ -6,13 +6,8 @@
 use v1::types::H256;
 use v1::helpers::errors::{execution, invalid_params, transaction_not_found, transaction_of_side_branch};
 use global_script::Script;
-<<<<<<< HEAD
 use chain::{Transaction as GlobalTransaction, IndexedTransaction as GlobalIndexedTransaction};
-use network::Network;
-=======
-use chain::Transaction as GlobalTransaction;
 use network::{ConsensusFork, Network};
->>>>>>> 7d8ac3ba
 use primitives::bytes::Bytes as GlobalBytes;
 use primitives::hash::H256 as GlobalH256;
 use sync;
@@ -27,7 +22,7 @@
 	fn accept_transaction(&self, transaction: GlobalTransaction) -> Result<GlobalH256, String>;
 	fn create_raw_transaction(&self, inputs: Vec<TransactionInput>, outputs: TransactionOutputs, lock_time: Trailing<u32>) -> Result<GlobalTransaction, String>;
 	fn get_raw_transaction(&self, hash: GlobalH256, verbose: bool) -> Result<GetRawTransactionResponse, Error>;
-	fn transaction_to_verbose_transaction(&self, transaction: GlobalTransaction) -> Transaction;
+	fn transaction_to_verbose_transaction(&self, transaction: GlobalIndexedTransaction) -> Transaction;
 }
 
 pub struct RawClientCore {
@@ -139,36 +134,14 @@
 				return Err(transaction_not_found(hash));
 			}
 
-<<<<<<< HEAD
-			let txid: H256 = transaction.raw.witness_hash().into();
-			let hash: H256 = transaction.hash.into();
 			let blockhash: H256 = block_header.hash.into();
-
-			let inputs = transaction.raw.inputs.clone()
-				.into_iter()
-				.map(|input| {
-					let txid: H256 = input.previous_output.hash.into();
-					let script_sig_bytes = input.script_sig;
-					let script_sig: Script = script_sig_bytes.clone().into();
-					let script_sig_asm = format!("{}", script_sig);
-					SignedTransactionInput {
-						txid: txid.reversed(),
-						vout: input.previous_output.index,
-						script_sig: TransactionInputScript {
-							asm: script_sig_asm,
-							hex: script_sig_bytes.clone().into(),
-						},
-						sequence: input.sequence,
-						txinwitness: input.script_witness
-=======
-			let blockhash: H256 = block_header.hash().into();
 
 			let mut verbose_transaction = self.transaction_to_verbose_transaction(transaction);
 			verbose_transaction.hex = Some(raw_transaction);
 			verbose_transaction.blockhash = Some(blockhash.reversed());
 			verbose_transaction.confirmations = Some(best_block.number - meta.height() + 1);
-			verbose_transaction.time = Some(block_header.time);
-			verbose_transaction.blocktime = Some(block_header.time);
+			verbose_transaction.time = Some(block_header.raw.time);
+			verbose_transaction.blocktime = Some(block_header.raw.time);
 
 			Ok(GetRawTransactionResponse::Verbose(verbose_transaction))
 		} else {
@@ -176,11 +149,11 @@
 		}
 	}
 
-	fn transaction_to_verbose_transaction(&self, transaction: GlobalTransaction) -> Transaction {
-		let txid: H256 = transaction.hash().into();
-		let hash: H256 = transaction.witness_hash().into();
-
-		let inputs = transaction.clone().inputs
+	fn transaction_to_verbose_transaction(&self, transaction: GlobalIndexedTransaction) -> Transaction {
+		let txid: H256 = transaction.hash.into();
+		let hash: H256 = transaction.raw.witness_hash().into();
+
+		let inputs = transaction.raw.inputs.clone()
 			.into_iter()
 			.map(|input| {
 				let txid: H256 = input.previous_output.hash.into();
@@ -199,7 +172,6 @@
 						None
 					} else {
 						Some(input.script_witness
->>>>>>> 7d8ac3ba
 							.into_iter()
 							.map(|s| s.clone().into())
 							.collect())
@@ -207,54 +179,7 @@
 				}
 			}).collect();
 
-<<<<<<< HEAD
-			let outputs = transaction.raw.outputs.clone()
-				.into_iter()
-				.enumerate()
-				.map(|(index, output)| {
-					let script_pubkey_bytes = output.script_pubkey;
-					let script_pubkey: Script = script_pubkey_bytes.clone().into();
-					let script_pubkey_asm = format!("{}", script_pubkey);
-					let script_addresses = script_pubkey.extract_destinations().unwrap_or(vec![]);
-					SignedTransactionOutput {
-						value: 0.00000001f64 * output.value as f64,
-						n: index as u32,
-						script: TransactionOutputScript {
-							asm: script_pubkey_asm,
-							hex: script_pubkey_bytes.clone().into(),
-							req_sigs: script_pubkey.num_signatures_required() as u32,
-							script_type: script_pubkey.script_type().into(),
-							addresses: script_addresses.into_iter().map(|address| Address {
-								hash: address.hash,
-								kind: address.kind,
-								network: match self.network {
-									Network::Mainnet => keys::Network::Mainnet,
-									_ => keys::Network::Testnet,
-								},
-							}).collect(),
-						}
-					}
-				}).collect();
-
-			Ok(GetRawTransactionResponse::Verbose(Transaction {
-				hex: raw_transaction,
-				txid: txid.reversed(),
-				hash: hash.reversed(),
-				size: transaction.raw.serialized_size(),
-				vsize: transaction.raw.serialized_size_with_flags(SERIALIZE_TRANSACTION_WITNESS),
-				version: transaction.raw.version,
-				locktime: transaction.raw.lock_time as i32,
-				vin: inputs,
-				vout: outputs,
-				blockhash: blockhash.reversed(),
-				confirmations: best_block.number - meta.height() + 1,
-				time: block_header.raw.time,
-				blocktime: block_header.raw.time,
-			}))
-		} else {
-			Ok(GetRawTransactionResponse::Raw(raw_transaction))
-=======
-		let outputs = transaction.clone().outputs
+		let outputs = transaction.raw.outputs.clone()
 			.into_iter()
 			.enumerate()
 			.map(|(index, output)| {
@@ -282,8 +207,8 @@
 				}
 			}).collect();
 
-		let tx_size = transaction.serialized_size_with_flags(SERIALIZE_TRANSACTION_WITNESS);
-		let weight = transaction.serialized_size() * (ConsensusFork::witness_scale_factor() - 1) + tx_size;
+		let tx_size = transaction.raw.serialized_size_with_flags(SERIALIZE_TRANSACTION_WITNESS);
+		let weight = transaction.raw.serialized_size() * (ConsensusFork::witness_scale_factor() - 1) + tx_size;
 		let tx_vsize = (weight + ConsensusFork::witness_scale_factor() - 1) / ConsensusFork::witness_scale_factor();
 
 		Transaction {
@@ -292,15 +217,14 @@
 			hash: hash.reversed(),
 			size: tx_size,
 			vsize: tx_vsize,
-			version: transaction.version,
-			locktime: transaction.lock_time as i32,
+			version: transaction.raw.version,
+			locktime: transaction.raw.lock_time as i32,
 			vin: inputs,
 			vout: outputs,
 			blockhash: None,
 			confirmations: None,
 			time: None,
 			blocktime: None,
->>>>>>> 7d8ac3ba
 		}
 	}
 }
@@ -435,7 +359,7 @@
 			}
 		}
 
-		fn transaction_to_verbose_transaction(&self, _transaction: GlobalTransaction) -> Transaction {
+		fn transaction_to_verbose_transaction(&self, _transaction: GlobalIndexedTransaction) -> Transaction {
 			Transaction {
 				hex: None,
 				txid: "c586389e5e4b3acb9d6c8be1c19ae8ab2795397633176f5a6442a261bbdefc3a".into(),
@@ -495,7 +419,7 @@
 			Err(transaction_not_found(hash))
 		}
 
-		fn transaction_to_verbose_transaction(&self, _transaction: GlobalTransaction) -> Transaction {
+		fn transaction_to_verbose_transaction(&self, _transaction: GlobalIndexedTransaction) -> Transaction {
 			Transaction {
 				hex: None,
 				txid: "635f07dc4acdfb9bc305261169f82836949df462876fab9017bb9faf4d5fdadb".into(),
