--- conflicted
+++ resolved
@@ -1,11 +1,8 @@
 use std::net;
 use clap;
 use network::Magic;
-<<<<<<< HEAD
 use p2p::InternetProtocol;
-=======
 use seednodes::{mainnet_seednodes, testnet_seednodes};
->>>>>>> 38ddff46
 use {USER_AGENT, REGTEST_USER_AGENT};
 
 pub struct Config {
