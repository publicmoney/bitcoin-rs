[workspace]
members = [
	"bitcoin-rs",
	"chain",
	"crypto",
<<<<<<< HEAD
	"db",
	"hammersbald",
=======
	"database",
>>>>>>> d16e5dfd
	"import",
	"keys",
	"logs",
	"message",
	"miner",
	"network",
	"p2p",
	"primitives",
	"rpc",
	"script",
	"serialization",
	"serialization_derive",
	"storage",
	"sync",
	"verification",
]

[profile.dev]
debug = true
panic = 'abort'

[profile.release]
debug = true
panic = 'abort'

[profile.test]
debug = true<|MERGE_RESOLUTION|>--- conflicted
+++ resolved
@@ -3,12 +3,8 @@
 	"bitcoin-rs",
 	"chain",
 	"crypto",
-<<<<<<< HEAD
-	"db",
+	"database",
 	"hammersbald",
-=======
-	"database",
->>>>>>> d16e5dfd
 	"import",
 	"keys",
 	"logs",
