use std::sync::Arc;
use std::cmp::{min, max};
use std::collections::{HashMap, HashSet, VecDeque};
use std::collections::hash_map::Entry;
use parking_lot::{Mutex, Condvar};
use futures::{BoxFuture, Future, finished};
use futures::stream::Stream;
use tokio_core::reactor::{Handle, Interval};
use futures_cpupool::CpuPool;
use db;
use chain::{Block, BlockHeader, Transaction, RepresentH256};
use primitives::hash::H256;
use synchronization_peers::Peers;
#[cfg(test)] use synchronization_peers::{Information as PeersInformation};
use synchronization_chain::{ChainRef, BlockState, TransactionState, HeadersIntersection, BlockInsertionResult};
#[cfg(test)]
use synchronization_chain::{Information as ChainInformation};
use synchronization_executor::{Task, TaskExecutor};
use orphan_blocks_pool::OrphanBlocksPool;
use orphan_transactions_pool::OrphanTransactionsPool;
use synchronization_manager::{manage_synchronization_peers_blocks, manage_synchronization_peers_inventory,
	manage_unknown_orphaned_blocks, manage_orphaned_transactions, MANAGEMENT_INTERVAL_MS,
	ManagePeersConfig, ManageUnknownBlocksConfig, ManageOrphanTransactionsConfig};
use synchronization_verifier::{Verifier, VerificationSink};
use hash_queue::HashPosition;
use time;
use std::time::Duration;

#[cfg_attr(feature="cargo-clippy", allow(doc_markdown))]
///! TODO: update with headers-first corrections
///!
///! Blocks synchronization process:
///!
///! When new peer is connected:
///! 1) send `getheaders` message with full block locator hashes (see `LocalNode`)
///!
///! on_new_blocks_headers: When `headers` message is received from peer:
///! 1) queue_intersection = intersect(queue, inventory)
///! 2) if !queue_intersection.is_empty(): ===> responded with blocks within sync window
///! 2.1) remember peer as useful
///! 2.2) inventory_rest = inventory - queue_intersection
///! 2.3) if inventory_rest.is_empty(): ===> no new unknown blocks in inventory
///! 2.3.1) stop (2.3)
///! 2.4) if !inventory_rest.is_empty(): ===> has new unknown blocks in inventory
///! 2.4.1) queue_rest = queue after intersection
///! 2.4.2) if queue_rest.is_empty(): ===> has new unknown blocks in inventory, no fork
///! 2.4.2.1) scheduled_blocks.append(inventory_rest)
///! 2.4.2.2) stop (2.4.2)
///! 2.4.3) if !queue_rest.is_empty(): ===> has new unknown blocks in inventory, fork
///! 2.4.3.1) scheduled_blocks.append(inventory_rest)
///! 2.4.3.2) stop (2.4.3)
///! 2.4.3) stop (2.4)
///! 2.5) stop (2)
///! 3) if queue_intersection.is_empty(): ===> responded with out-of-sync-window blocks
///! 3.1) last_known_block = inventory.last(b => b.is_known())
///! 3.2) if last_known_block == None: ===> we know nothing about these blocks & we haven't asked for these
///! 3.2.1) if !synchronizing => remember peer as useful + ask for blocks
///! 3.2.1) if synchronizing => peer will be excluded later by management thread
///! 3.2.2) stop (3.2)
///! 3.3) if last_known_block == last(inventory): ===> responded with all-known-blocks
///! 3.3.1) if syncing, remember peer as useful (possibly had failures before && have been excluded from sync)
///! 3.3.2) stop (3.3)
///! 3.4) if last_known_block in the middle of inventory: ===> responded with forked blocks
///! 3.4.1) remember peer as useful
///! 3.4.2) inventory_rest = inventory after last_known_block
///! 3.4.3) scheduled_blocks.append(inventory_rest)
///! 3.4.4) stop (3.4)
///! 3.5) stop (3)
///!
///! on_peer_block: After receiving `block` message:
///! 1) if block_state(block) in (Verifying, Stored): ===> late delivery
///! 1.1) remember peer as useful
///! 1.2) stop (1)
///! 2) if block_state(block) in (Scheduled, Requested): ===> future/on-time delivery
///! 2.1) remember peer as useful
///! 2.2) if block_state(block.parent) in (Verifying, Stored): ===> we can proceed with verification
///! 2.2.1) remove block from current queue (Verifying || Stored)
///! 2.2.2) append block to the verification queue
///! 2.2.3) queue verification().and_then(on_block_verification_success).or_else(on_block_verification_error)
///! 2.2.4) try to verify orphan blocks
///! 2.2.5) stop (2.2)
///! 2.3) if block_state(block.parent) in (Requested, Scheduled): ===> we have found an orphan block
///! 2.3.1) remove block from current queue (Verifying || Stored)
///! 2.3.2) append block to the orphans
///! 2.3.3) stop (2.3)
///! 2.4) if block_state(block.parent) == Unknown: ===> bad block found
///! 2.4.1) remove block from current queue (Verifying || Stored)
///! 2.4.2) stop (2.4)
///! 2.5) stop (2)
///! 3) if block_state(block) == Unknown: ===> maybe we are on-top of chain && new block is announced?
///! 3.1) if block_state(block.parent_hash) == Unknown: ===> we do not know parent
///! 3.1.1) ignore this block
///! 3.1.2) stop (3.1)
///! 3.2) if block_state(block.parent_hash) in (Verifying, Stored): ===> fork found, can verify
///! 3.2.1) ask peer for best inventory (after this block)
///! 3.2.2) append block to verifying queue
///! 3.2.3) queue verification().and_then(on_block_verification_success).or_else(on_block_verification_error)
///! 3.2.4) stop (3.2)
///! 3.3) if block_state(block.parent_hash) in (Requested, Scheduled): ===> fork found, add as orphan
///! 3.3.1) ask peer for best inventory (after this block)
///! 3.3.2) append block to orphan
///! 3.3.3) stop (3.3)
///! 3.4) stop (2)
///! + if no blocks left in scheduled + requested queue => we are saturated => ask all peers for inventory & forget
///!
///! execute_synchronization_tasks: After receiving `headers`/`inventory` message OR receiving `block` message OR when management thread schedules tasks:
///! 1) if there are blocks in `scheduled` queue AND we can fit more blocks into memory: ===> ask for blocks
///! 1.1) select idle peers
///! 1.2) for each idle peer: query chunk of blocks from `scheduled` queue
///! 1.3) move requested blocks from `scheduled` to `requested` queue
///! 1.4) mark idle peers as active
///! 1.5) stop (1)
///! 2) if `scheduled` queue is not yet saturated: ===> ask for new blocks hashes
///! 2.1) for each idle peer: send shortened `getblocks` message
///! 2.2) 'forget' idle peers => they will be added again if respond with inventory
///! 2.3) stop (2)
///!
///! manage_synchronization_peers: When management thread awakes:
///! 1) for peer in active_peers.where(p => now() - p.last_request_time() > failure_interval):
///! 1.1) return all peer' tasks to the tasks pool + TODO: filter tasks (if we have requested some hash several times from several peers && they haven't responded => drop this hash + reset sync???)
///! 1.2) increase # of failures for this peer
///! 1.3) if # of failures > max_failures: ===> super-bad peer
///! 1.3.1) forget peer
///! 1.3.3) stop (1.3)
///! 1.4) if # of failures <= max_failures: ===> bad peer
///! 1.4.1) move peer to idle pool
///! 1.4.2) stop (1.4)
///! 2) schedule tasks from pool (if any)
///!
///! on_block_verification_success: When verification completes scuccessfully:
///! 1) if block_state(block) != Verifying: ===> parent verification failed
///! 1.1) stop (1)
///! 2) remove from verifying queue
///! 3) insert to the db
///!
///! on_block_verification_error: When verification completes with an error:
///! 1) remove block from verification queue
///! 2) remove all known children from all queues [so that new `block` messages will be ignored in on_peer_block.3.1.1]
///!

/// Approximate maximal number of blocks hashes in scheduled queue.
const MAX_SCHEDULED_HASHES: u32 = 4 * 1024;
/// Approximate maximal number of blocks hashes in requested queue.
const MAX_REQUESTED_BLOCKS: u32 = 256;
/// Approximate maximal number of blocks in verifying queue.
const MAX_VERIFYING_BLOCKS: u32 = 256;
/// Minimum number of blocks to request from peer
const MIN_BLOCKS_IN_REQUEST: u32 = 32;
/// Maximum number of blocks to request from peer
const MAX_BLOCKS_IN_REQUEST: u32 = 128;

/// Synchronization state
#[derive(Debug, Clone, Copy)]
pub enum State {
	/// We know that there are > 1 unknown blocks, unknown to us in the blockchain
	Synchronizing(f64, u32),
	/// There is only one unknown block in the blockchain
	NearlySaturated,
	/// We have downloaded all blocks of the blockchain of which we have ever heard
	Saturated,
}

/// Information on current synchronization state.
#[cfg(test)]
#[derive(Debug)]
pub struct Information {
	/// Current synchronization state.
	pub state: State,
	/// Information on synchronization peers.
	pub peers: PeersInformation,
	/// Current synchronization chain inormation.
	pub chain: ChainInformation,
	/// Number of currently orphaned blocks.
	pub orphaned_blocks: usize,
	/// Number of currently orphaned transactions.
	pub orphaned_transactions: usize,
}

/// Synchronization client trait
pub trait Client : Send + 'static {
	fn best_block(&self) -> db::BestBlock;
	fn state(&self) -> State;
	fn on_new_blocks_inventory(&mut self, peer_index: usize, blocks_hashes: Vec<H256>);
	fn on_new_transactions_inventory(&mut self, peer_index: usize, transactions_hashes: Vec<H256>);
	fn on_new_blocks_headers(&mut self, peer_index: usize, blocks_headers: Vec<BlockHeader>);
	fn on_peer_blocks_notfound(&mut self, peer_index: usize, blocks_hashes: Vec<H256>);
	fn on_peer_block(&mut self, peer_index: usize, block: Block);
	fn on_peer_transaction(&mut self, peer_index: usize, transaction: Transaction);
	fn on_peer_disconnected(&mut self, peer_index: usize);
	fn get_peers_nearly_blocks_waiter(&mut self, peer_index: usize) -> (bool, Option<Arc<PeersBlocksWaiter>>);
}

/// Synchronization client trait
pub trait ClientCore : VerificationSink {
	fn best_block(&self) -> db::BestBlock;
	fn state(&self) -> State;
	fn on_new_blocks_inventory(&mut self, peer_index: usize, blocks_hashes: Vec<H256>);
	fn on_new_transactions_inventory(&mut self, peer_index: usize, transactions_hashes: Vec<H256>);
	fn on_new_blocks_headers(&mut self, peer_index: usize, blocks_headers: Vec<BlockHeader>);
	fn on_peer_blocks_notfound(&mut self, peer_index: usize, blocks_hashes: Vec<H256>);
	fn on_peer_block(&mut self, peer_index: usize, block: Block) -> Option<VecDeque<(H256, Block)>>;
	fn on_peer_transaction(&mut self, peer_index: usize, transaction: Transaction) -> Option<VecDeque<(H256, Transaction)>>;
	fn on_peer_disconnected(&mut self, peer_index: usize);
	fn get_peers_nearly_blocks_waiter(&mut self, peer_index: usize) -> (bool, Option<Arc<PeersBlocksWaiter>>);
	fn execute_synchronization_tasks(&mut self, forced_blocks_requests: Option<Vec<H256>>);
	fn try_switch_to_saturated_state(&mut self) -> bool;
}

/// Synchronization peer blocks waiter
#[derive(Default)]
pub struct PeersBlocksWaiter {
	/// Awake mutex
	peer_blocks_lock: Mutex<bool>,
	/// Awake event
	peer_blocks_done: Condvar,
}

/// Synchronization client configuration options.
pub struct Config {
	/// Number of threads to allocate in synchronization CpuPool.
	pub threads_num: usize,
}

/// Synchronization client facade
pub struct SynchronizationClient<T: TaskExecutor, U: Verifier> {
	/// Client core
	core: Arc<Mutex<SynchronizationClientCore<T>>>,
	/// Verifier
	verifier: U,
}

/// Synchronization client.
pub struct SynchronizationClientCore<T: TaskExecutor> {
	/// Synchronization state.
	state: State,
	/// Cpu pool.
	pool: CpuPool,
	/// Sync management worker.
	management_worker: Option<BoxFuture<(), ()>>,
	/// Synchronization peers.
	peers: Peers,
	/// Task executor.
	executor: Arc<Mutex<T>>,
	/// Chain reference.
	chain: ChainRef,
	/// Orphaned blocks pool.
	orphaned_blocks_pool: OrphanBlocksPool,
	/// Orphaned transactions pool.
	orphaned_transactions_pool: OrphanTransactionsPool,
	/// Verifying blocks by peer
	verifying_blocks_by_peer: HashMap<H256, usize>,
	/// Verifying blocks waiters
	verifying_blocks_waiters: HashMap<usize, (HashSet<H256>, Option<Arc<PeersBlocksWaiter>>)>,
}

impl Config {
	pub fn new() -> Self {
		Config {
			threads_num: 4,
		}
	}
}

impl State {
	pub fn is_saturated(&self) -> bool {
		match *self {
			State::Saturated => true,
			_ => false,
		}
	}

	pub fn is_synchronizing(&self) -> bool {
		match *self {
			State::Synchronizing(_, _) => true,
			_ => false,
		}
	}

	pub fn is_nearly_saturated(&self) -> bool {
		match *self {
			State::NearlySaturated => true,
			_ => false,
		}
	}
}

impl<T, U> Client for SynchronizationClient<T, U> where T: TaskExecutor, U: Verifier {
	fn best_block(&self) -> db::BestBlock {
		self.core.lock().best_block()
	}

	fn state(&self) -> State {
		self.core.lock().state()
	}

	fn on_new_blocks_inventory(&mut self, peer_index: usize, blocks_hashes: Vec<H256>) {
		self.core.lock().on_new_blocks_inventory(peer_index, blocks_hashes)
	}

	fn on_new_transactions_inventory(&mut self, peer_index: usize, transactions_hashes: Vec<H256>) {
		self.core.lock().on_new_transactions_inventory(peer_index, transactions_hashes)
	}

	fn on_new_blocks_headers(&mut self, peer_index: usize, blocks_headers: Vec<BlockHeader>) {
		self.core.lock().on_new_blocks_headers(peer_index, blocks_headers);
	}

	fn on_peer_blocks_notfound(&mut self, peer_index: usize, blocks_hashes: Vec<H256>) {
		self.core.lock().on_peer_blocks_notfound(peer_index, blocks_hashes);
	}

	fn on_peer_block(&mut self, peer_index: usize, block: Block) {
		let blocks_to_verify = { self.core.lock().on_peer_block(peer_index, block) };

		// verify selected blocks
		if let Some(mut blocks_to_verify) = blocks_to_verify {
			while let Some((_, block)) = blocks_to_verify.pop_front() {
				self.verifier.verify_block(block);
			}
		}

		// try to switch to saturated state OR execute sync tasks
		{
			let mut client = self.core.lock();
			if !client.try_switch_to_saturated_state() {
				client.execute_synchronization_tasks(None);
			}
		}
	}

	fn on_peer_transaction(&mut self, peer_index: usize, transaction: Transaction) {
		let transactions_to_verify = { self.core.lock().on_peer_transaction(peer_index, transaction) };

		if let Some(mut transactions_to_verify) = transactions_to_verify {
			while let Some((_, tx)) = transactions_to_verify.pop_front() {
				self.verifier.verify_transaction(tx);
			}
		}
	}

	fn on_peer_disconnected(&mut self, peer_index: usize) {
		self.core.lock().on_peer_disconnected(peer_index);
	}

	fn get_peers_nearly_blocks_waiter(&mut self, peer_index: usize) -> (bool, Option<Arc<PeersBlocksWaiter>>) {
		self.core.lock().get_peers_nearly_blocks_waiter(peer_index)
	}
}

impl<T, U> SynchronizationClient<T, U> where T: TaskExecutor, U: Verifier {
	/// Create new synchronization client
	pub fn new(core: Arc<Mutex<SynchronizationClientCore<T>>>, verifier: U) -> Arc<Mutex<Self>> {
		Arc::new(Mutex::new(
			SynchronizationClient {
				core: core,
				verifier: verifier,
			}
		))
	}

	/// Get information on current synchronization state.
	#[cfg(test)]
	pub fn information(&self) -> Information {
		self.core.lock().information()
	}
}

impl<T> ClientCore for SynchronizationClientCore<T> where T: TaskExecutor {
	/// Get best known block
	fn best_block(&self) -> db::BestBlock {
		self.chain.read().best_block()
	}

	/// Get synchronization state
	fn state(&self) -> State {
		self.state
	}

	/// Try to queue synchronization of unknown blocks when new inventory is received.
	fn on_new_blocks_inventory(&mut self, peer_index: usize, blocks_hashes: Vec<H256>) {
		// we use headers-first synchronization
		// we know nothing about these blocks
		// =>

		// if we are in synchronization state, we will ignore this message
		if self.state.is_synchronizing() {
			return;
		}

		// else => request all unknown blocks
		let unknown_blocks_hashes: Vec<_> = {
			let chain = self.chain.read();
			blocks_hashes.into_iter()
				.filter(|h| chain.block_state(h) == BlockState::Unknown)
				.filter(|h| !self.orphaned_blocks_pool.contains_unknown_block(h))
				.collect()
		};

		if !unknown_blocks_hashes.is_empty() {
			let mut executor = self.executor.lock();
			executor.execute(Task::RequestBlocks(peer_index, unknown_blocks_hashes));
		}
	}

	/// Add new transactions to the memory pool
	fn on_new_transactions_inventory(&mut self, peer_index: usize, transactions_hashes: Vec<H256>) {
		// if we are in synchronization state, we will ignore this message
		if self.state.is_synchronizing() {
			return;
		}

		// else => request all unknown transactions
		let unknown_transactions_hashes: Vec<_> = {
			let chain = self.chain.read();
			transactions_hashes.into_iter()
				.filter(|h| chain.transaction_state(h) == TransactionState::Unknown)
				.collect()
		};

		if !unknown_transactions_hashes.is_empty() {
			let mut executor = self.executor.lock();
			executor.execute(Task::RequestTransactions(peer_index, unknown_transactions_hashes));
		}
	}

	/// Try to queue synchronization of unknown blocks when blocks headers are received.
	fn on_new_blocks_headers(&mut self, peer_index: usize, blocks_headers: Vec<BlockHeader>) {
		let blocks_hashes = {
			// we can't process headers message if it has no link to our headers
			let header0 = &blocks_headers[0];
			let unknown_state = self.chain.read().block_state(&header0.previous_header_hash) == BlockState::Unknown;
			if unknown_state {
				warn!(
					target: "sync",
					"Previous header of the first header from peer#{} `headers` message is unknown. First: {:?}. Previous: {:?}",
					peer_index,
					header0.hash().to_reversed_str(),
					header0.previous_header_hash.to_reversed_str()
				);
				return;
			}

			// TODO: add full blocks headers validation here
			// validate blocks headers before scheduling
			let mut blocks_hashes: Vec<H256> = Vec::with_capacity(blocks_headers.len());
			let mut prev_block_hash = header0.previous_header_hash.clone();
			for block_header in &blocks_headers {
				let block_header_hash = block_header.hash();
				if block_header.previous_header_hash != prev_block_hash {
					warn!(target: "sync", "Neighbour headers in peer#{} `headers` message are unlinked: Prev: {:?}, PrevLink: {:?}, Curr: {:?}", peer_index, prev_block_hash, block_header.previous_header_hash, block_header_hash);
					return;
				}

				blocks_hashes.push(block_header_hash.clone());
				prev_block_hash = block_header_hash;
			}

			blocks_hashes
		};

		// update peers to select next tasks
		self.peers.on_inventory_received(peer_index);

		// now insert unknown blocks to the queue
		self.process_new_blocks_headers(peer_index, blocks_hashes, blocks_headers);
		self.execute_synchronization_tasks(None);
	}

	/// When peer has no blocks
	fn on_peer_blocks_notfound(&mut self, peer_index: usize, blocks_hashes: Vec<H256>) {
		if let Some(requested_blocks) = self.peers.get_blocks_tasks(peer_index) {
			// check if peer has responded with notfound to requested blocks
			let notfound_blocks: HashSet<H256> = blocks_hashes.into_iter().collect();
			if requested_blocks.intersection(&notfound_blocks).nth(0).is_none() {
				// if notfound some other blocks => just ignore the message
				return;
			}

			// for now, let's exclude peer from synchronization - we are relying on full nodes for synchronization
			let removed_tasks = self.peers.reset_blocks_tasks(peer_index);
			self.peers.unuseful_peer(peer_index);

			// if peer has had some blocks tasks, rerequest these blocks
			self.execute_synchronization_tasks(Some(removed_tasks));
		}
	}

	/// Process new block.
	fn on_peer_block(&mut self, peer_index: usize, block: Block) -> Option<VecDeque<(H256, Block)>> {
		let block_hash = block.hash();

		// update peers to select next tasks
		self.peers.on_block_received(peer_index, &block_hash);

		self.process_peer_block(peer_index, block_hash, block)
	}

	/// Process new transaction.
	fn on_peer_transaction(&mut self, _peer_index: usize, transaction: Transaction) -> Option<VecDeque<(H256, Transaction)>> {
		self.process_peer_transaction(transaction)
	}

	/// Peer disconnected.
	fn on_peer_disconnected(&mut self, peer_index: usize) {
		// when last peer is disconnected, reset, but let verifying blocks be verified
		let peer_tasks = self.peers.on_peer_disconnected(peer_index);
		if !self.peers.has_any_useful() {
			self.switch_to_saturated_state();
		} else if peer_tasks.is_some() {
			self.execute_synchronization_tasks(peer_tasks);
		}
	}

	/// Get waiter for verifying blocks
	fn get_peers_nearly_blocks_waiter(&mut self, peer_index: usize) -> (bool, Option<Arc<PeersBlocksWaiter>>) {
		// if we are currently synchronizing => no need to wait
		if self.state.is_synchronizing() {
			return (false, None);
		}

		// we have to wait until all previous peer requests are server
		match self.verifying_blocks_waiters.entry(peer_index) {
			Entry::Occupied(mut entry) => {
				if entry.get().1.is_none() {
					entry.get_mut().1 = Some(Arc::new(PeersBlocksWaiter::default()));
				}
				// also wait until all blocks, supplied by this peer are verified
				(true, entry.get().1.clone())
			},
			_ => (true, None),
		}
	}

	/// Schedule new synchronization tasks, if any.
	fn execute_synchronization_tasks(&mut self, forced_blocks_requests: Option<Vec<H256>>) {
		let mut tasks: Vec<Task> = Vec::new();

		// display information if processed many blocks || enough time has passed since sync start
		self.print_synchronization_information();

		// if some blocks requests are forced => we should ask peers even if there are no idle peers
		if let Some(forced_blocks_requests) = forced_blocks_requests {
			let useful_peers = self.peers.useful_peers();
			// if we have to request blocks && there are no useful peers at all => switch to saturated state
			if useful_peers.is_empty() {
				warn!(target: "sync", "Last peer was marked as non-useful. Moving to saturated state.");
				self.switch_to_saturated_state();
				return;
			}

			let forced_tasks = self.prepare_blocks_requests_tasks(useful_peers, forced_blocks_requests);
			tasks.extend(forced_tasks);
		}

		let mut blocks_requests: Option<Vec<H256>> = None;
		let blocks_idle_peers = self.peers.idle_peers_for_blocks();
		{
			// check if we can query some blocks hashes
			let inventory_idle_peers = self.peers.idle_peers_for_inventory();
			if !inventory_idle_peers.is_empty() {
				let scheduled_hashes_len = { self.chain.read().length_of_blocks_state(BlockState::Scheduled) };
				if scheduled_hashes_len < MAX_SCHEDULED_HASHES {
					for inventory_peer in &inventory_idle_peers {
						self.peers.on_inventory_requested(*inventory_peer);
					}

					let inventory_tasks = inventory_idle_peers.into_iter().map(Task::RequestBlocksHeaders);
					tasks.extend(inventory_tasks);
				}
			}

			// check if we can move some blocks from scheduled to requested queue
			let blocks_idle_peers_len = blocks_idle_peers.len() as u32;
			if blocks_idle_peers_len != 0 {
				let mut chain = self.chain.write();
				let scheduled_hashes_len = chain.length_of_blocks_state(BlockState::Scheduled);
				let requested_hashes_len = chain.length_of_blocks_state(BlockState::Requested);
				let verifying_hashes_len = chain.length_of_blocks_state(BlockState::Verifying);
				if requested_hashes_len + verifying_hashes_len < MAX_REQUESTED_BLOCKS + MAX_VERIFYING_BLOCKS && scheduled_hashes_len != 0 {
					let chunk_size = min(MAX_BLOCKS_IN_REQUEST, max(scheduled_hashes_len / blocks_idle_peers_len, MIN_BLOCKS_IN_REQUEST));
					let hashes_to_request_len = chunk_size * blocks_idle_peers_len;
					let hashes_to_request = chain.request_blocks_hashes(hashes_to_request_len);
					blocks_requests = Some(hashes_to_request);
				}
			}
		}

		// append blocks requests tasks
		if let Some(blocks_requests) = blocks_requests {
			tasks.extend(self.prepare_blocks_requests_tasks(blocks_idle_peers, blocks_requests));
		}

		// execute synchronization tasks
		for task in tasks {
			self.executor.lock().execute(task);
		}
	}

	fn try_switch_to_saturated_state(&mut self) -> bool {
		let switch_to_saturated = {
			let chain = self.chain.read();

			// requested block is received => move to saturated state if there are no more blocks
			chain.length_of_blocks_state(BlockState::Scheduled) == 0
				&& chain.length_of_blocks_state(BlockState::Requested) == 0
		};

		if switch_to_saturated {
			self.switch_to_saturated_state();
		}

		switch_to_saturated
	}
}

impl<T> VerificationSink for SynchronizationClientCore<T> where T: TaskExecutor {
	/// Process successful block verification
	fn on_block_verification_success(&mut self, block: Block) {
		let hash = block.hash();
		// insert block to the storage
		match {
			let mut chain = self.chain.write();

			// remove block from verification queue
			// header is removed in `insert_best_block` call
			// or it is removed earlier, when block was removed from the verifying queue
			if chain.forget_block_with_state_leave_header(&hash, BlockState::Verifying) != HashPosition::Missing {
				// block was in verification queue => insert to storage
				chain.insert_best_block(hash.clone(), &block)
			} else {
				Ok(BlockInsertionResult::default())
			}
		} {
			Ok(insert_result) => {
				// awake threads, waiting for this block insertion
				self.awake_waiting_threads(&hash);

				// continue with synchronization
				self.execute_synchronization_tasks(None);

				// relay block to our peers
				if self.state.is_saturated() {
					// TODO: Task::BroadcastBlock
				}

				// deal with block transactions
				for (_, tx) in insert_result.transactions_to_reverify {
					self.process_peer_transaction(tx);
				}
			},
			Err(db::Error::Consistency(e)) => {
				// process as verification error
				self.on_block_verification_error(&format!("{:?}", db::Error::Consistency(e)), &hash);
			},
			Err(e) => {
				// process as irrecoverable failure
				panic!("Block {:?} insertion failed with error {:?}", hash, e);
			}
		}
	}

	/// Process failed block verification
	fn on_block_verification_error(&mut self, err: &str, hash: &H256) {
		warn!(target: "sync", "Block {:?} verification failed with error {:?}", hash.to_reversed_str(), err);

		{
			let mut chain = self.chain.write();

			// forget for this block and all its children
			// headers are also removed as they all are invalid
			chain.forget_block_with_children(hash);
		}

		// awake threads, waiting for this block insertion
		self.awake_waiting_threads(hash);

		// start new tasks
		self.execute_synchronization_tasks(None);
	}

	/// Process successful transaction verification
	fn on_transaction_verification_success(&mut self, transaction: Transaction) {
		let hash = transaction.hash();
		// insert transaction to the memory pool
		let mut chain = self.chain.write();

		// remove transaction from verification queue
		// if it is not in the queue => it was removed due to error or reorganization
		if !chain.forget_verifying_transaction(&hash) {
			return;
		}

		// transaction was in verification queue => insert to memory pool
		chain.insert_verified_transaction(transaction);
	}

	/// Process failed transaction verification
	fn on_transaction_verification_error(&mut self, err: &str, hash: &H256) {
		warn!(target: "sync", "Transaction {:?} verification failed with error {:?}", hash.to_reversed_str(), err);

		{
			let mut chain = self.chain.write();

			// forget for this transaction and all its children
			chain.forget_verifying_transaction_with_children(hash);
		}
	}
}

impl<T> SynchronizationClientCore<T> where T: TaskExecutor {
	/// Create new synchronization client core
	pub fn new(config: Config, handle: &Handle, executor: Arc<Mutex<T>>, chain: ChainRef) -> Arc<Mutex<Self>> {
		let sync = Arc::new(Mutex::new(
			SynchronizationClientCore {
				state: State::Saturated,
				peers: Peers::new(),
				pool: CpuPool::new(config.threads_num),
				management_worker: None,
				executor: executor,
				chain: chain.clone(),
				orphaned_blocks_pool: OrphanBlocksPool::new(),
				orphaned_transactions_pool: OrphanTransactionsPool::new(),
				verifying_blocks_by_peer: HashMap::new(),
				verifying_blocks_waiters: HashMap::new(),
			}
		));

		// TODO: start management worker only when synchronization is started
		//       currently impossible because there is no way to call Interval::new with Remote && Handle is not-Send
		{
			let peers_config = ManagePeersConfig::default();
			let unknown_config = ManageUnknownBlocksConfig::default();
			let orphan_config = ManageOrphanTransactionsConfig::default();
			let csync = Arc::downgrade(&sync);
			let mut sync = sync.lock();
			let management_worker = Interval::new(Duration::from_millis(MANAGEMENT_INTERVAL_MS), handle)
				.expect("Failed to create interval")
				.and_then(move |_| {
					let client = match csync.upgrade() {
						Some(client) => client,
						None => return Ok(()),
					};
					let mut client = client.lock();
					client.print_synchronization_information();
					if client.state.is_synchronizing() || client.state.is_nearly_saturated() {
						let blocks_to_request = manage_synchronization_peers_blocks(&peers_config, &mut client.peers);
						client.execute_synchronization_tasks(blocks_to_request);

						manage_synchronization_peers_inventory(&peers_config, &mut client.peers);
						manage_orphaned_transactions(&orphan_config, &mut client.orphaned_transactions_pool);
						if let Some(orphans_to_remove) = manage_unknown_orphaned_blocks(&unknown_config, &mut client.orphaned_blocks_pool) {
							let mut chain = client.chain.write();
							for orphan_to_remove in orphans_to_remove {
								chain.forget_block(&orphan_to_remove);
							}
						}
					}
					Ok(())
				})
				.for_each(|_| Ok(()))
				.then(|_| finished::<(), ()>(()))
				.boxed();
			sync.management_worker = Some(sync.pool.spawn(management_worker).boxed());
		}

		sync
	}

	/// Get information on current synchronization state.
	#[cfg(test)]
	pub fn information(&self) -> Information {
		Information {
			state: self.state,
			peers: self.peers.information(),
			chain: self.chain.read().information(),
			orphaned_blocks: self.orphaned_blocks_pool.len(),
			orphaned_transactions: self.orphaned_transactions_pool.len(),
		}
	}

	/// Process new blocks inventory
	fn process_new_blocks_headers(&mut self, peer_index: usize, mut hashes: Vec<H256>, mut headers: Vec<BlockHeader>) {
		assert_eq!(hashes.len(), headers.len());

		let mut chain = self.chain.write();
		match chain.intersect_with_blocks_headers(&hashes, &headers) {
			HeadersIntersection::NoKnownBlocks(_) if self.state.is_synchronizing() => {
				warn!(target: "sync", "Ignoring {} headers from peer#{}. Unknown and we are synchronizing.", headers.len(), peer_index);
			},
			HeadersIntersection::DbAllBlocksKnown => {
				trace!(target: "sync", "Ignoring {} headers from peer#{}. All blocks are known and in database.", headers.len(), peer_index);
				if self.state.is_synchronizing() {
					// remember peer as useful
					self.peers.useful_peer(peer_index);
				}
			},
			HeadersIntersection::InMemoryNoNewBlocks => {
				trace!(target: "sync", "Ignoring {} headers from peer#{}. All blocks are known and in memory.", headers.len(), peer_index);
				// remember peer as useful
				self.peers.useful_peer(peer_index);
			},
			HeadersIntersection::InMemoryMainNewBlocks(new_block_index)
				| HeadersIntersection::InMemoryForkNewBlocks(new_block_index)
				| HeadersIntersection::DbForkNewBlocks(new_block_index)
				| HeadersIntersection::NoKnownBlocks(new_block_index) => {
				// check that we do not know all blocks in range [new_block_index..]
				// if we know some block => there has been verification error => all headers should be ignored
				// see when_previous_block_verification_failed_fork_is_not_requested for details
				if hashes.iter().skip(new_block_index).any(|h| chain.block_state(h) != BlockState::Unknown) {
					return;
				}

				// schedule new blocks
				let new_blocks_hashes = hashes.split_off(new_block_index);
				let new_blocks_headers = headers.split_off(new_block_index);
				let new_blocks_hashes_len = new_blocks_hashes.len();
				trace!(
					target: "sync", "New {} headers from peer#{}. First {:?}, last: {:?}",
					new_blocks_hashes_len,
					peer_index,
					new_blocks_hashes[0].to_reversed_str(),
					new_blocks_hashes[new_blocks_hashes_len - 1].to_reversed_str()
				);
				chain.schedule_blocks_headers(new_blocks_hashes, new_blocks_headers);
				// remember peer as useful
				self.peers.useful_peer(peer_index);
				// switch to synchronization state
				if !self.state.is_synchronizing() {
					// TODO: NearlySaturated should start when we are in Saturated state && count(new_blocks_headers) is < LIMIT (LIMIT > 1)
					if new_blocks_hashes_len == 1 && !self.state.is_nearly_saturated() {
						self.state = State::NearlySaturated;
					}
					else {
						self.state = State::Synchronizing(time::precise_time_s(), chain.best_storage_block().number);
					}
				}
			}
		}
	}

	/// Process new peer block
	fn process_peer_block(&mut self, peer_index: usize, block_hash: H256, block: Block) -> Option<VecDeque<(H256, Block)>> {
		// prepare list of blocks to verify + make all required changes to the chain
		let mut result: Option<VecDeque<(H256, Block)>> = None;
		let mut chain = self.chain.write();
		match chain.block_state(&block_hash) {
			BlockState::Verifying | BlockState::Stored => {
				// remember peer as useful
				self.peers.useful_peer(peer_index);
			},
			BlockState::Unknown | BlockState::Scheduled | BlockState::Requested => {
				// check parent block state
				match chain.block_state(&block.block_header.previous_header_hash) {
					BlockState::Unknown => {
						if self.state.is_synchronizing() {
							// when synchronizing, we tend to receive all blocks in-order
							trace!(
								target: "sync",
								"Ignoring block {} from peer#{}, because its parent is unknown and we are synchronizing",
								block_hash.to_reversed_str(),
								peer_index
							);
							// remove block from current queue
							chain.forget_block(&block_hash);
							// remove orphaned blocks
							let removed_blocks_hashes: Vec<_> = self.orphaned_blocks_pool.remove_blocks_for_parent(&block_hash).into_iter().map(|t| t.0).collect();
							chain.forget_blocks_leave_header(&removed_blocks_hashes);
						} else {
							// remove this block from the queue
							chain.forget_block_leave_header(&block_hash);
							// remember this block as unknown
							self.orphaned_blocks_pool.insert_unknown_block(block_hash, block);
						}
					},
					BlockState::Verifying | BlockState::Stored => {
						// remember peer as useful
						self.peers.useful_peer(peer_index);
						// schedule verification
						let mut blocks_to_verify: VecDeque<(H256, Block)> = VecDeque::new();
						blocks_to_verify.push_back((block_hash.clone(), block));
						blocks_to_verify.extend(self.orphaned_blocks_pool.remove_blocks_for_parent(&block_hash));
						// forget blocks we are going to process
						let blocks_hashes_to_forget: Vec<_> = blocks_to_verify.iter().map(|t| t.0.clone()).collect();
						chain.forget_blocks_leave_header(&blocks_hashes_to_forget);
						// remember that we are verifying these blocks
						let blocks_headers_to_verify: Vec<_> = blocks_to_verify.iter().map(|&(ref h, ref b)| (h.clone(), b.block_header.clone())).collect();
						chain.verify_blocks(blocks_headers_to_verify);
						// remember that we are verifying block from this peer
						self.verifying_blocks_by_peer.insert(block_hash.clone(), peer_index);
						match self.verifying_blocks_waiters.entry(peer_index) {
							Entry::Occupied(mut entry) => {
								entry.get_mut().0.insert(block_hash.clone());
							},
							Entry::Vacant(entry) => {
								let mut block_hashes = HashSet::new();
								block_hashes.insert(block_hash.clone());
								entry.insert((block_hashes, None));
							}
						}
						result = Some(blocks_to_verify);
					},
					BlockState::Requested | BlockState::Scheduled => {
						// remember peer as useful
						self.peers.useful_peer(peer_index);
						// remember as orphan block
						self.orphaned_blocks_pool.insert_orphaned_block(block_hash, block);
					}
				}
			},
		}

		result
	}

	/// Process new peer transaction
	fn process_peer_transaction(&mut self, transaction: Transaction) -> Option<VecDeque<(H256, Transaction)>> {
		// if we are in synchronization state, we will ignore this message
		if self.state.is_synchronizing() {
			return None;
		}

		// else => verify transaction + it's orphans and then add to the memory pool
		let hash = transaction.hash();
		let mut chain = self.chain.write();

		// if any parent transaction is unknown => we have orphan transaction => remember in orphan pool
		let unknown_parents: HashSet<H256> = transaction.inputs.iter()
			.filter(|input| chain.transaction_state(&input.previous_output.hash) == TransactionState::Unknown)
			.map(|input| input.previous_output.hash.clone())
			.collect();
		if !unknown_parents.is_empty() {
			self.orphaned_transactions_pool.insert(hash, transaction, unknown_parents);
			return None;
		}

		// else verify && insert this transaction && all dependent orphans
		let mut transactons: VecDeque<(H256, Transaction)> = VecDeque::new();
		transactons.push_back((hash.clone(), transaction));
		transactons.extend(self.orphaned_transactions_pool.remove_transactions_for_parent(&hash));
		// remember that we are verifying these transactions
		for &(ref h, ref tx) in &transactons {
			chain.verify_transaction(h.clone(), tx.clone());
		}

		Some(transactons)
	}

	fn prepare_blocks_requests_tasks(&mut self, peers: Vec<usize>, mut hashes: Vec<H256>) -> Vec<Task> {
		use std::mem::swap;

		let chunk_size = min(MAX_BLOCKS_IN_REQUEST, max(hashes.len() as u32, MIN_BLOCKS_IN_REQUEST));
		let last_peer_index = peers.len() - 1;
		let mut tasks: Vec<Task> = Vec::new();
		for (peer_index, peer) in peers.into_iter().enumerate() {
			// we have to request all blocks => we will request last peer for all remaining blocks
			let peer_chunk_size = if peer_index == last_peer_index { hashes.len() } else { min(hashes.len(), chunk_size as usize) };
			if peer_chunk_size == 0 {
				break;
			}

			let mut chunk_hashes = hashes.split_off(peer_chunk_size);
			swap(&mut chunk_hashes, &mut hashes);

			self.peers.on_blocks_requested(peer, &chunk_hashes);
			tasks.push(Task::RequestBlocks(peer, chunk_hashes));
		}

		assert_eq!(hashes.len(), 0);
		tasks
	}

	/// Switch to saturated state
	fn switch_to_saturated_state(&mut self) {
		if self.state.is_saturated() {
			return;
		}

		self.state = State::Saturated;
		self.peers.reset();

		// remove sync orphans, but leave unknown orphans until they'll be removed by management thread
		let removed_orphans = self.orphaned_blocks_pool.remove_known_blocks();

		// leave currently verifying blocks
		{
			let mut chain = self.chain.write();
			chain.forget_blocks(&removed_orphans);
			chain.forget_all_blocks_with_state(BlockState::Requested);
			chain.forget_all_blocks_with_state(BlockState::Scheduled);

			use time;
			info!(target: "sync", "{:?} @ Switched to saturated state. Chain information: {:?}",
				time::strftime("%H:%M:%S", &time::now()).unwrap(),
				chain.information());
		}

		// finally - ask all known peers for their best blocks inventory, in case if some peer
		// has lead us to the fork
		// + ask all peers for their memory pool
		{
			let mut executor = self.executor.lock();
			for peer in self.peers.all_peers() {
				executor.execute(Task::RequestBlocksHeaders(peer));
				executor.execute(Task::RequestMemoryPool(peer));
			}
		}
	}

	/// Awake threads, waiting for this block
	fn awake_waiting_threads(&mut self, hash: &H256) {
		// find a peer, which has supplied us with this block
		if let Entry::Occupied(block_entry) = self.verifying_blocks_by_peer.entry(hash.clone()) {
			let peer_index = *block_entry.get();
			// find a # of blocks, which this thread has supplied
			if let Entry::Occupied(mut entry) = self.verifying_blocks_waiters.entry(peer_index) {
				let is_last_block = {
					let &mut (ref mut waiting, ref waiter) = entry.get_mut();
					waiting.remove(hash);
					// if this is the last block => awake waiting threads
					let is_last_block = waiting.is_empty();
					if is_last_block {
						if let Some(ref waiter) = *waiter {
							waiter.awake();
						}
					}
					is_last_block
				};

				if is_last_block {
					entry.remove_entry();
				}
			}
			block_entry.remove_entry();
		}
	}

	/// Print synchronization information
	fn print_synchronization_information(&mut self) {
		if let State::Synchronizing(timestamp, num_of_blocks) = self.state {
			let chain = self.chain.read();

			let new_timestamp = time::precise_time_s();
			let timestamp_diff = new_timestamp - timestamp;
			let new_num_of_blocks = chain.best_storage_block().number;
			let blocks_diff = if new_num_of_blocks > num_of_blocks { new_num_of_blocks - num_of_blocks } else { 0 };
			if timestamp_diff >= 60.0 || blocks_diff > 1000 {
				self.state = State::Synchronizing(time::precise_time_s(), new_num_of_blocks);

				use time;
				info!(target: "sync", "{:?} @ Processed {} blocks in {} seconds. Chain information: {:?}"
					, time::strftime("%H:%M:%S", &time::now()).unwrap()
					, blocks_diff, timestamp_diff
					, chain.information());
			}
		}
	}
}

impl PeersBlocksWaiter {
	pub fn wait(&self) {
		let mut locker = self.peer_blocks_lock.lock();
		if *locker {
			return;
		}

		self.peer_blocks_done.wait(&mut locker);
	}

	pub fn awake(&self) {
		let mut locker = self.peer_blocks_lock.lock();
		*locker = true;
		self.peer_blocks_done.notify_all();
	}
}

#[cfg(test)]
pub mod tests {
	use std::sync::Arc;
	use parking_lot::{Mutex, RwLock};
	use tokio_core::reactor::{Core, Handle};
	use chain::{Block, Transaction, RepresentH256};
	use super::{Client, Config, SynchronizationClient, SynchronizationClientCore};
	use synchronization_executor::Task;
	use synchronization_chain::{Chain, ChainRef};
	use synchronization_executor::tests::DummyTaskExecutor;
	use synchronization_verifier::tests::DummyVerifier;
	use primitives::hash::H256;
	use p2p::event_loop;
	use test_data;
	use db;
	use devtools::RandomTempPath;

	fn create_disk_storage() -> db::SharedStore {
		let path = RandomTempPath::create_dir();
		Arc::new(db::Storage::new(path.as_path()).unwrap())
	}

	fn create_sync(storage: Option<db::SharedStore>, verifier: Option<DummyVerifier>) -> (Core, Handle, Arc<Mutex<DummyTaskExecutor>>, ChainRef, Arc<Mutex<SynchronizationClient<DummyTaskExecutor, DummyVerifier>>>) {
		let event_loop = event_loop();
		let handle = event_loop.handle();
		let storage = match storage {
			Some(storage) => storage,
			None => Arc::new(db::TestStorage::with_genesis_block()),
		};
		let chain = ChainRef::new(RwLock::new(Chain::new(storage.clone())));
		let executor = DummyTaskExecutor::new();
		let config = Config { threads_num: 1 };

		let client_core = SynchronizationClientCore::new(config, &handle, executor.clone(), chain.clone());
		let mut verifier = verifier.unwrap_or_default();
		verifier.set_sink(client_core.clone());
		let client = SynchronizationClient::new(client_core, verifier);
		(event_loop, handle, executor, chain, client)
	}

	#[test]
	fn synchronization_saturated_on_start() {
		let (_, _, _, _, sync) = create_sync(None, None);
		let sync = sync.lock();
		let info = sync.information();
		assert!(!info.state.is_synchronizing());
		assert_eq!(info.orphaned_blocks, 0);
		assert_eq!(info.orphaned_transactions, 0);
	}

	#[test]
	fn synchronization_in_order_block_path_nearly_saturated() {
		let (_, _, executor, _, sync) = create_sync(None, None);

		let mut sync = sync.lock();
		let block1: Block = test_data::block_h1();
		let block2: Block = test_data::block_h2();

		sync.on_new_blocks_headers(5, vec![block1.block_header.clone()]);
		let tasks = executor.lock().take_tasks();
		assert_eq!(tasks, vec![Task::RequestBlocksHeaders(5), Task::RequestBlocks(5, vec![block1.hash()])]);
		assert!(sync.information().state.is_nearly_saturated());
		assert_eq!(sync.information().orphaned_blocks, 0);
		assert_eq!(sync.information().chain.scheduled, 0);
		assert_eq!(sync.information().chain.requested, 1);
		assert_eq!(sync.information().chain.stored, 1);
		assert_eq!(sync.information().peers.idle, 0);
		assert_eq!(sync.information().peers.active, 1);

		// push unknown block => will be queued as orphan
		sync.on_peer_block(5, block2);
		assert!(sync.information().state.is_nearly_saturated());
		assert_eq!(sync.information().orphaned_blocks, 1);
		assert_eq!(sync.information().chain.scheduled, 0);
		assert_eq!(sync.information().chain.requested, 1);
		assert_eq!(sync.information().chain.stored, 1);
		assert_eq!(sync.information().peers.idle, 0);
		assert_eq!(sync.information().peers.active, 1);

		// push requested block => should be moved to the test storage && orphan should be moved
		sync.on_peer_block(5, block1);
		assert!(sync.information().state.is_saturated());
		assert_eq!(sync.information().orphaned_blocks, 0);
		assert_eq!(sync.information().chain.scheduled, 0);
		assert_eq!(sync.information().chain.requested, 0);
		assert_eq!(sync.information().chain.stored, 3);
		// we have just requested new `inventory` from the peer => peer is forgotten
		assert_eq!(sync.information().peers.idle, 0);
		assert_eq!(sync.information().peers.active, 0);
	}

	#[test]
	fn synchronization_out_of_order_block_path() {
		let (_, _, _, _, sync) = create_sync(None, None);
		let mut sync = sync.lock();

		sync.on_new_blocks_headers(5, vec![test_data::block_h1().block_header.clone(), test_data::block_h2().block_header.clone()]);
		sync.on_peer_block(5, test_data::block_h169());

		// out-of-order block was presented by the peer
		assert!(sync.information().state.is_synchronizing());
		assert_eq!(sync.information().orphaned_blocks, 0);
		assert_eq!(sync.information().chain.scheduled, 0);
		assert_eq!(sync.information().chain.requested, 2);
		assert_eq!(sync.information().chain.stored, 1);
		// we have just requested new `inventory` from the peer => peer is forgotten
		assert_eq!(sync.information().peers.idle, 0);
		assert_eq!(sync.information().peers.active, 1);
		// TODO: check that peer is penalized
	}

	#[test]
	fn synchronization_parallel_peers() {
		let (_, _, executor, _, sync) = create_sync(None, None);

		let block1: Block = test_data::block_h1();
		let block2: Block = test_data::block_h2();

		{
			let mut sync = sync.lock();
			// not synchronizing after start
			assert!(sync.information().state.is_saturated());
			// receive inventory from new peer#1
			sync.on_new_blocks_headers(1, vec![block1.block_header.clone()]);
			assert_eq!(sync.information().chain.requested, 1);
			// synchronization has started && new blocks have been requested
			let tasks = executor.lock().take_tasks();
			assert!(sync.information().state.is_nearly_saturated());
			assert_eq!(tasks, vec![Task::RequestBlocksHeaders(1), Task::RequestBlocks(1, vec![block1.hash()])]);
		}

		{
			let mut sync = sync.lock();
			// receive inventory from new peer#2
			sync.on_new_blocks_headers(2, vec![block1.block_header.clone(), block2.block_header.clone()]);
			assert_eq!(sync.information().chain.requested, 2);
			// synchronization has started && new blocks have been requested
			let tasks = executor.lock().take_tasks();
			assert!(sync.information().state.is_synchronizing());
			assert_eq!(tasks, vec![Task::RequestBlocksHeaders(2), Task::RequestBlocks(2, vec![block2.hash()])]);
		}

		{
			let mut sync = sync.lock();
			// receive block from peer#2
			sync.on_peer_block(2, block2);
			assert!(sync.information().chain.requested == 2
				&& sync.information().orphaned_blocks == 1);
			// receive block from peer#1
			sync.on_peer_block(1, block1);

			assert!(sync.information().chain.requested == 0
				&& sync.information().orphaned_blocks == 0
				&& sync.information().chain.stored == 3);
		}
	}

	#[test]
	fn synchronization_reset_when_peer_is_disconnected() {
		let (_, _, _, _, sync) = create_sync(None, None);

		// request new blocks
		{
			let mut sync = sync.lock();
			sync.on_new_blocks_headers(1, vec![test_data::block_h1().block_header]);
			assert!(sync.information().state.is_nearly_saturated());
		}

		// lost connection to peer => synchronization state lost
		{
			let mut sync = sync.lock();
			sync.on_peer_disconnected(1);
			assert!(sync.information().state.is_saturated());
		}
	}

	#[test]
	fn synchronization_not_starting_when_receiving_known_blocks() {
		let (_, _, executor, _, sync) = create_sync(None, None);
		let mut sync = sync.lock();
		// saturated => receive inventory with known blocks only
		sync.on_new_blocks_headers(1, vec![test_data::genesis().block_header]);
		// => no need to start synchronization
		assert!(!sync.information().state.is_nearly_saturated());
		// => no synchronization tasks are scheduled
		let tasks = executor.lock().take_tasks();
		assert_eq!(tasks, vec![]);
	}

	#[test]
	fn synchronization_asks_for_inventory_after_saturating() {
		let (_, _, executor, _, sync) = create_sync(None, None);
		let mut sync = sync.lock();
		let block = test_data::block_h1();
		sync.on_new_blocks_headers(1, vec![block.block_header.clone()]);
		sync.on_new_blocks_headers(2, vec![block.block_header.clone()]);
		executor.lock().take_tasks();
		sync.on_peer_block(2, block);

		let tasks = executor.lock().take_tasks();
		assert_eq!(tasks.len(), 4);
		assert!(tasks.iter().any(|t| t == &Task::RequestBlocksHeaders(1)));
		assert!(tasks.iter().any(|t| t == &Task::RequestBlocksHeaders(2)));
		assert!(tasks.iter().any(|t| t == &Task::RequestMemoryPool(1)));
		assert!(tasks.iter().any(|t| t == &Task::RequestMemoryPool(2)));
	}

	#[test]
	fn synchronization_remembers_correct_block_headers_in_order() {
		let (_, _, executor, chain, sync) = create_sync(None, None);
		let mut sync = sync.lock();

		let b1 = test_data::block_h1();
		let b2 = test_data::block_h2();
		sync.on_new_blocks_headers(1, vec![b1.block_header.clone(), b2.block_header.clone()]);

		let tasks = executor.lock().take_tasks();
		assert_eq!(tasks.len(), 2);
		assert!(tasks.iter().any(|t| t == &Task::RequestBlocksHeaders(1)));
		assert!(tasks.iter().any(|t| t == &Task::RequestBlocks(1, vec![b1.hash(), b2.hash()])));

		{
			let chain = chain.read();
			assert_eq!(chain.information().headers.best, 2);
			assert_eq!(chain.information().headers.total, 2);
		}

		sync.on_peer_block(1, b1);

		let tasks = executor.lock().take_tasks();
		assert_eq!(tasks, vec![]);

		{
			let chain = chain.read();
			assert_eq!(chain.information().headers.best, 1);
			assert_eq!(chain.information().headers.total, 1);
		}

		sync.on_peer_block(1, b2);

		let tasks = executor.lock().take_tasks();
		assert_eq!(tasks, vec![Task::RequestBlocksHeaders(1), Task::RequestMemoryPool(1)]);

		{
			let chain = chain.read();
			assert_eq!(chain.information().headers.best, 0);
			assert_eq!(chain.information().headers.total, 0);
		}
	}

	#[test]
	fn synchronization_remembers_correct_block_headers_out_of_order() {
		let (_, _, executor, chain, sync) = create_sync(None, None);
		let mut sync = sync.lock();

		let b1 = test_data::block_h1();
		let b2 = test_data::block_h2();
		sync.on_new_blocks_headers(1, vec![b1.block_header.clone(), b2.block_header.clone()]);

		let tasks = executor.lock().take_tasks();
		assert_eq!(tasks.len(), 2);
		assert!(tasks.iter().any(|t| t == &Task::RequestBlocksHeaders(1)));
		assert!(tasks.iter().any(|t| t == &Task::RequestBlocks(1, vec![b1.hash(), b2.hash()])));

		{
			let chain = chain.read();
			assert_eq!(chain.information().headers.best, 2);
			assert_eq!(chain.information().headers.total, 2);
		}

		sync.on_peer_block(1, b2);

		let tasks = executor.lock().take_tasks();
		assert_eq!(tasks, vec![]);

		{
			let chain = chain.read();
			assert_eq!(chain.information().headers.best, 2);
			assert_eq!(chain.information().headers.total, 2);
		}

		sync.on_peer_block(1, b1);

		let tasks = executor.lock().take_tasks();
		assert_eq!(tasks, vec![Task::RequestBlocksHeaders(1), Task::RequestMemoryPool(1)]);

		{
			let chain = chain.read();
			assert_eq!(chain.information().headers.best, 0);
			assert_eq!(chain.information().headers.total, 0);
		}
	}

	#[test]
	fn synchronization_ignores_unknown_block_headers() {
		let (_, _, executor, chain, sync) = create_sync(None, None);
		let mut sync = sync.lock();

		let b169 = test_data::block_h169();
		sync.on_new_blocks_headers(1, vec![b169.block_header]);

		let tasks = executor.lock().take_tasks();
		assert_eq!(tasks, vec![]);

		let chain = chain.read();
		assert_eq!(chain.information().headers.best, 0);
		assert_eq!(chain.information().headers.total, 0);
	}

	#[test]
	fn synchronization_works_for_forks_from_db_best_block() {
		let storage = create_disk_storage();
		let genesis = test_data::genesis();
		storage.insert_block(&genesis).expect("no db error");

		let (_, _, executor, chain, sync) = create_sync(Some(storage), None);
		let genesis_header = &genesis.block_header;
		let fork1 = test_data::build_n_empty_blocks_from(2, 100, &genesis_header);
		let fork2 = test_data::build_n_empty_blocks_from(3, 200, &genesis_header);

		let mut sync = sync.lock();
		sync.on_new_blocks_headers(1, vec![fork1[0].block_header.clone(), fork1[1].block_header.clone()]);
		sync.on_new_blocks_headers(2, vec![fork2[0].block_header.clone(), fork2[1].block_header.clone(), fork2[2].block_header.clone()]);

		let tasks = { executor.lock().take_tasks() };
		assert_eq!(tasks, vec![Task::RequestBlocksHeaders(1),
			Task::RequestBlocks(1, vec![fork1[0].hash(), fork1[1].hash()]),
			Task::RequestBlocksHeaders(2),
			Task::RequestBlocks(2, vec![fork2[0].hash(), fork2[1].hash(), fork2[2].hash()]),
		]);

		sync.on_peer_block(2, fork2[0].clone());
		{
			let chain = chain.read();
			assert_eq!(chain.best_storage_block().hash, fork2[0].hash());
			assert_eq!(chain.best_storage_block().number, 1);
		}

		sync.on_peer_block(1, fork1[0].clone());
		{
			let chain = chain.read();
			assert_eq!(chain.best_storage_block().hash, fork2[0].hash());
			assert_eq!(chain.best_storage_block().number, 1);
		}

		sync.on_peer_block(1, fork1[1].clone());
		{
			let chain = chain.read();
			assert_eq!(chain.best_storage_block().hash, fork1[1].hash());
			assert_eq!(chain.best_storage_block().number, 2);
		}

		sync.on_peer_block(2, fork2[1].clone());
		{
			let chain = chain.read();
			assert_eq!(chain.best_storage_block().hash, fork1[1].hash());
			assert_eq!(chain.best_storage_block().number, 2);
		}

		sync.on_peer_block(2, fork2[2].clone());
		{
			let chain = chain.read();
			assert_eq!(chain.best_storage_block().hash, fork2[2].hash());
			assert_eq!(chain.best_storage_block().number, 3);
		}
	}

	#[test]
	fn synchronization_works_for_forks_long_after_short() {
		let storage = create_disk_storage();
		let genesis = test_data::genesis();
		storage.insert_block(&genesis).expect("no db error");

		let (_, _, executor, chain, sync) = create_sync(Some(storage), None);
		let common_block = test_data::block_builder().header().parent(genesis.hash()).build().build();
		let fork1 = test_data::build_n_empty_blocks_from(2, 100, &common_block.block_header);
		let fork2 = test_data::build_n_empty_blocks_from(3, 200, &common_block.block_header);

		let mut sync = sync.lock();
		sync.on_new_blocks_headers(1, vec![common_block.block_header.clone(), fork1[0].block_header.clone(), fork1[1].block_header.clone()]);
		sync.on_new_blocks_headers(2, vec![common_block.block_header.clone(), fork2[0].block_header.clone(), fork2[1].block_header.clone(), fork2[2].block_header.clone()]);

		let tasks = { executor.lock().take_tasks() };
		assert_eq!(tasks, vec![Task::RequestBlocksHeaders(1),
			Task::RequestBlocks(1, vec![common_block.hash(), fork1[0].hash(), fork1[1].hash()]),
			Task::RequestBlocksHeaders(2),
			Task::RequestBlocks(2, vec![fork2[0].hash(), fork2[1].hash(), fork2[2].hash()]),
		]);

		// TODO: this will change from 3 to 4 after longest fork will be stored in the BestHeadersChain
		// however id doesn't affect sync process, as it is shown below
		{
			let chain = chain.read();
			assert_eq!(chain.information().headers.best, 3);
			assert_eq!(chain.information().headers.total, 3);
		}

		sync.on_peer_block(1, common_block.clone());
		sync.on_peer_block(1, fork1[0].clone());
		sync.on_peer_block(1, fork1[1].clone());
		sync.on_peer_block(2, fork2[0].clone());
		sync.on_peer_block(2, fork2[1].clone());
		sync.on_peer_block(2, fork2[2].clone());

		{
			let chain = chain.read();
			assert_eq!(chain.best_storage_block().hash, fork2[2].hash());
			assert_eq!(chain.best_storage_block().number, 4);
		}
	}

	#[test]
	fn accept_out_of_order_blocks_when_saturated() {
		let (_, _, _, chain, sync) = create_sync(None, None);
		let mut sync = sync.lock();

		sync.on_peer_block(1, test_data::block_h2());
		assert_eq!(sync.information().orphaned_blocks, 1);

		{
			let chain = chain.read();
			assert_eq!(chain.best_storage_block().number, 0);
		}

		sync.on_peer_block(1, test_data::block_h1());
		assert_eq!(sync.information().orphaned_blocks, 0);

		{
			let chain = chain.read();
			assert_eq!(chain.best_storage_block().number, 2);
		}
	}

	#[test]
	fn do_not_rerequest_unknown_block_in_inventory() {
		let (_, _, executor, _, sync) = create_sync(None, None);
		let mut sync = sync.lock();

		sync.on_peer_block(1, test_data::block_h2());
		sync.on_new_blocks_inventory(1, vec![test_data::block_h1().hash(), test_data::block_h2().hash()]);

		let tasks = executor.lock().take_tasks();
		assert_eq!(tasks, vec![Task::RequestBlocks(1, vec![test_data::block_h1().hash()])]);
	}

	#[test]
	fn blocks_rerequested_on_peer_disconnect() {
		let (_, _, executor, _, sync) = create_sync(None, None);

		let block1: Block = test_data::block_h1();
		let block2: Block = test_data::block_h2();

		{
			let mut sync = sync.lock();
			// receive inventory from new peer#1
			sync.on_new_blocks_headers(1, vec![block1.block_header.clone()]);
			// synchronization has started && new blocks have been requested
			let tasks = executor.lock().take_tasks();
			assert_eq!(tasks, vec![Task::RequestBlocksHeaders(1), Task::RequestBlocks(1, vec![block1.hash()])]);
		}

		{
			let mut sync = sync.lock();
			// receive inventory from new peer#2
			sync.on_new_blocks_headers(2, vec![block1.block_header.clone(), block2.block_header.clone()]);
			// synchronization has started && new blocks have been requested
			let tasks = executor.lock().take_tasks();
			assert_eq!(tasks, vec![Task::RequestBlocksHeaders(2), Task::RequestBlocks(2, vec![block2.hash()])]);
		}

		{
			let mut sync = sync.lock();
			// peer#1 is disconnected && it has pending blocks requests => ask peer#2
			sync.on_peer_disconnected(1);
			// blocks have been requested
			let tasks = executor.lock().take_tasks();
			assert_eq!(tasks, vec![Task::RequestBlocks(2, vec![block1.hash()])]);
		}
	}

	#[test]
	fn sync_after_db_insert_nonfatal_fail() {
		// TODO: implement me
	}

	#[test]
	fn peer_removed_from_sync_after_responding_with_requested_block_notfound() {
		let (_, _, executor, _, sync) = create_sync(None, None);
		let mut sync = sync.lock();

		let b1 = test_data::block_h1();
		let b2 = test_data::block_h2();
		sync.on_new_blocks_headers(1, vec![b1.block_header.clone(), b2.block_header.clone()]);

		let tasks = executor.lock().take_tasks();
		assert_eq!(tasks, vec![Task::RequestBlocksHeaders(1), Task::RequestBlocks(1, vec![b1.hash(), b2.hash()])]);

		assert_eq!(sync.information().peers.idle, 0);
		assert_eq!(sync.information().peers.unuseful, 0);
		assert_eq!(sync.information().peers.active, 1);

		sync.on_peer_blocks_notfound(1, vec![b1.hash()]);

		let tasks = executor.lock().take_tasks();
		assert_eq!(tasks, vec![Task::RequestBlocksHeaders(1), Task::RequestMemoryPool(1)]);

		assert_eq!(sync.information().peers.idle, 0);
		assert_eq!(sync.information().peers.unuseful, 1);
		assert_eq!(sync.information().peers.active, 0);
	}

	#[test]
	fn peer_not_removed_from_sync_after_responding_with_requested_block_notfound() {
		let (_, _, executor, _, sync) = create_sync(None, None);
		let mut sync = sync.lock();

		let b1 = test_data::block_h1();
		let b2 = test_data::block_h2();
		sync.on_new_blocks_headers(1, vec![b1.block_header.clone(), b2.block_header.clone()]);

		let tasks = executor.lock().take_tasks();
		assert_eq!(tasks, vec![Task::RequestBlocksHeaders(1), Task::RequestBlocks(1, vec![b1.hash(), b2.hash()])]);

		assert_eq!(sync.information().peers.idle, 0);
		assert_eq!(sync.information().peers.unuseful, 0);
		assert_eq!(sync.information().peers.active, 1);

		sync.on_peer_blocks_notfound(1, vec![test_data::block_h170().hash()]);

		let tasks = executor.lock().take_tasks();
		assert_eq!(tasks, vec![]);

		assert_eq!(sync.information().peers.idle, 0);
		assert_eq!(sync.information().peers.unuseful, 0);
		assert_eq!(sync.information().peers.active, 1);
	}

	#[test]
	fn transaction_is_not_requested_when_synchronizing() {
		let (_, _, executor, _, sync) = create_sync(None, None);
		let mut sync = sync.lock();

		let b1 = test_data::block_h1();
		let b2 = test_data::block_h2();
		sync.on_new_blocks_headers(1, vec![b1.block_header.clone(), b2.block_header.clone()]);

		assert!(sync.information().state.is_synchronizing());
		{ executor.lock().take_tasks(); } // forget tasks

		sync.on_new_transactions_inventory(0, vec![H256::from(0)]);

		let tasks = executor.lock().take_tasks();
		assert_eq!(tasks, vec![]);
	}

	#[test]
	fn transaction_is_requested_when_not_synchronizing() {
		let (_, _, executor, _, sync) = create_sync(None, None);
		let mut sync = sync.lock();

		sync.on_new_transactions_inventory(0, vec![H256::from(0)]);

		{
			let tasks = executor.lock().take_tasks();
			assert_eq!(tasks, vec![Task::RequestTransactions(0, vec![H256::from(0)])]);
		}

		let b1 = test_data::block_h1();
		sync.on_new_blocks_headers(1, vec![b1.block_header.clone()]);

		assert!(sync.information().state.is_nearly_saturated());
		{ executor.lock().take_tasks(); } // forget tasks

		sync.on_new_transactions_inventory(0, vec![H256::from(1)]);

		let tasks = executor.lock().take_tasks();
		assert_eq!(tasks, vec![Task::RequestTransactions(0, vec![H256::from(1)])]);
	}

	#[test]
	fn same_transaction_can_be_requested_twice() {
		let (_, _, executor, _, sync) = create_sync(None, None);
		let mut sync = sync.lock();

		sync.on_new_transactions_inventory(0, vec![H256::from(0)]);

		{
			let tasks = executor.lock().take_tasks();
			assert_eq!(tasks, vec![Task::RequestTransactions(0, vec![H256::from(0)])]);
		}

		sync.on_new_transactions_inventory(0, vec![H256::from(0)]);

		{
			let tasks = executor.lock().take_tasks();
			assert_eq!(tasks, vec![Task::RequestTransactions(0, vec![H256::from(0)])]);
		}
	}

	#[test]
	fn known_transaction_is_not_requested() {
		let (_, _, executor, _, sync) = create_sync(None, None);
		let mut sync = sync.lock();

		sync.on_new_transactions_inventory(0, vec![test_data::genesis().transactions[0].hash(), H256::from(0)]);
		assert_eq!(executor.lock().take_tasks(), vec![Task::RequestTransactions(0, vec![H256::from(0)])]);
	}

	#[test]
	fn transaction_is_not_accepted_when_synchronizing() {
		let (_, _, _, _, sync) = create_sync(None, None);
		let mut sync = sync.lock();

		let b1 = test_data::block_h1();
		let b2 = test_data::block_h2();
		sync.on_new_blocks_headers(1, vec![b1.block_header.clone(), b2.block_header.clone()]);

		assert!(sync.information().state.is_synchronizing());

		sync.on_peer_transaction(1, Transaction::default());

		assert_eq!(sync.information().chain.transactions.transactions_count, 0);
	}

	#[test]
	fn transaction_is_accepted_when_not_synchronizing() {
		let (_, _, _, _, sync) = create_sync(None, None);
		let mut sync = sync.lock();

		sync.on_peer_transaction(1, test_data::TransactionBuilder::with_version(1).into());
		assert_eq!(sync.information().chain.transactions.transactions_count, 1);

		let b1 = test_data::block_h1();
		sync.on_new_blocks_headers(1, vec![b1.block_header.clone()]);

		assert!(sync.information().state.is_nearly_saturated());

		sync.on_peer_transaction(1, test_data::TransactionBuilder::with_version(2).into());
		assert_eq!(sync.information().chain.transactions.transactions_count, 2);
	}

	#[test]
	fn transaction_is_orphaned_when_input_is_unknown() {
		let (_, _, _, _, sync) = create_sync(None, None);
		let mut sync = sync.lock();

		sync.on_peer_transaction(1, test_data::TransactionBuilder::with_default_input(0).into());
		assert_eq!(sync.information().chain.transactions.transactions_count, 0);
		assert_eq!(sync.information().orphaned_transactions, 1);
	}

	#[test]
	fn orphaned_transaction_is_verified_when_input_is_received() {
		let chain = &mut test_data::ChainBuilder::new();
		test_data::TransactionBuilder::with_output(10).store(chain)		// t0
			.set_input(&chain.at(0), 0).set_output(20).store(chain);	// t0 -> t1

		let (_, _, _, _, sync) = create_sync(None, None);
		let mut sync = sync.lock();

		sync.on_peer_transaction(1, chain.at(1));
		assert_eq!(sync.information().chain.transactions.transactions_count, 0);
		assert_eq!(sync.information().orphaned_transactions, 1);

		sync.on_peer_transaction(1, chain.at(0));
		assert_eq!(sync.information().chain.transactions.transactions_count, 2);
		assert_eq!(sync.information().orphaned_transactions, 0);
	}

	#[test]
	// https://github.com/ethcore/parity-bitcoin/issues/121
	fn when_previous_block_verification_failed_fork_is_not_requested() {
		// got headers [b10, b11, b12] - some fork
		// got headers [b10, b21, b22] - main branch
		// got b10, b11, b12, b21. b22 is requested
		//
		// verifying: [b10, b11, b12, b21]
		// headers_chain: [b10, b11, b12]
		//
		// b21 verification failed => b22 is not removed (since it is not in headers_chain)
		// got new headers [b10, b21, b22, b23] => intersection point is b10 => scheduling [b21, b22, b23]
		//
		// block queue is empty => new tasks => requesting [b21, b22] => panic in hash_queue
		//
		// => do not trust first intersection point - check each hash when scheduling hashes.
		// If at least one hash is known => previous verification failed => drop all headers.

		let genesis = test_data::genesis();
		let b10 = test_data::block_builder().header().parent(genesis.hash()).build().build();

		let b11 = test_data::block_builder().header().nonce(1).parent(b10.hash()).build().build();
		let b12 = test_data::block_builder().header().parent(b11.hash()).build().build();

		let b21 = test_data::block_builder().header().nonce(2).parent(b10.hash()).build().build();
		let b22 = test_data::block_builder().header().parent(b21.hash()).build().build();
		let b23 = test_data::block_builder().header().parent(b22.hash()).build().build();

<<<<<<< HEAD
		// simulate verification during b21 verification
		let mut dummy_verifier = DummyVerifier::new();
=======
		// TODO: simulate verification during b21 verification
		let mut dummy_verifier = DummyVerifier::default();
>>>>>>> a526f227
		dummy_verifier.error_when_verifying(b21.hash(), "simulated");

		let (_, _, _, _, sync) = create_sync(None, Some(dummy_verifier));

		let mut sync = sync.lock();

		sync.on_new_blocks_headers(1, vec![b10.block_header.clone(), b11.block_header.clone(), b12.block_header.clone()]);
		sync.on_new_blocks_headers(2, vec![b10.block_header.clone(), b21.block_header.clone(), b22.block_header.clone()]);

		sync.on_peer_block(1, b10.clone());
		sync.on_peer_block(1, b11);
		sync.on_peer_block(1, b12);

		sync.on_peer_block(2, b21.clone());

		// should not panic here
		sync.on_new_blocks_headers(2, vec![b10.block_header.clone(), b21.block_header.clone(),
			b22.block_header.clone(), b23.block_header.clone()]);
	}
}<|MERGE_RESOLUTION|>--- conflicted
+++ resolved
@@ -1770,13 +1770,8 @@
 		let b22 = test_data::block_builder().header().parent(b21.hash()).build().build();
 		let b23 = test_data::block_builder().header().parent(b22.hash()).build().build();
 
-<<<<<<< HEAD
 		// simulate verification during b21 verification
-		let mut dummy_verifier = DummyVerifier::new();
-=======
-		// TODO: simulate verification during b21 verification
 		let mut dummy_verifier = DummyVerifier::default();
->>>>>>> a526f227
 		dummy_verifier.error_when_verifying(b21.hash(), "simulated");
 
 		let (_, _, _, _, sync) = create_sync(None, Some(dummy_verifier));
