--- conflicted
+++ resolved
@@ -328,13 +328,8 @@
 		let unknown_blocks_hashes: Vec<_> = {
 			let chain = self.chain.read();
 			blocks_hashes.into_iter()
-<<<<<<< HEAD
-				.filter(|h| chain.block_state(&h) == BlockState::Unknown)
+				.filter(|h| chain.block_state(h) == BlockState::Unknown)
 				.filter(|h| !self.orphaned_blocks_pool.contains_unknown_block(h))
-=======
-				.filter(|h| chain.block_state(h) == BlockState::Unknown)
-				.filter(|h| !self.unknown_blocks.contains_key(h))
->>>>>>> de87b6f0
 				.collect()
 		};
 
@@ -532,11 +527,7 @@
 
 			// forget for this block and all its children
 			// headers are also removed as they all are invalid
-<<<<<<< HEAD
-			chain.forget_block_with_children(&hash);
-=======
-			chain.forget_with_children(hash);
->>>>>>> de87b6f0
+			chain.forget_block_with_children(hash);
 		}
 
 		// awake threads, waiting for this block insertion
@@ -985,56 +976,6 @@
 		}
 	}
 
-<<<<<<< HEAD
-=======
-	/// Remove orphaned blocks for given parent
-	fn remove_orphaned_blocks_for_parent(unknown_blocks: &mut LinkedHashMap<H256, f64>, orphaned_blocks: &mut HashMap<H256, HashMap<H256, Block>>, chain: &mut Chain, parent: &H256) -> VecDeque<(H256, Block)> {
-		let mut queue: VecDeque<H256> = VecDeque::new();
-		queue.push_back(parent.clone());
-
-		let mut removed: VecDeque<(H256, Block)> = VecDeque::new();
-		while let Some(parent_hash) = queue.pop_front() {
-			chain.forget_leave_header(&parent_hash);
-
-			if let Entry::Occupied(entry) = orphaned_blocks.entry(parent_hash) {
-				let (_, orphaned) = entry.remove_entry();
-				for orphaned_hash in orphaned.keys() {
-					unknown_blocks.remove(orphaned_hash);
-				}
-				queue.extend(orphaned.keys().cloned());
-				removed.extend(orphaned.into_iter());
-			}
-		}
-		removed
-	}
-
-	/// Remove given orphaned blocks
-	fn remove_orphaned_blocks(&mut self, orphans_to_remove: HashSet<H256>) {
-		let parent_orphan_keys: Vec<_> = self.orphaned_blocks.keys().cloned().collect();
-		for parent_orphan_key in parent_orphan_keys {
-			if let Entry::Occupied(mut orphan_entry) = self.orphaned_blocks.entry(parent_orphan_key.clone()) {
-				let is_empty = {
-					let mut orphans = orphan_entry.get_mut();
-					let orphans_keys: HashSet<H256> = orphans.keys().cloned().collect();
-					for orphan_to_remove in orphans_keys.intersection(&orphans_to_remove) {
-						orphans.remove(orphan_to_remove);
-					}
-					orphans.is_empty()
-				};
-
-				if is_empty {
-					orphan_entry.remove_entry();
-				}
-			}
-		}
-
-		let mut chain = self.chain.write();
-		for orphan_to_remove in orphans_to_remove {
-			chain.forget(&orphan_to_remove);
-		}
-	}
-
->>>>>>> de87b6f0
 	/// Awake threads, waiting for this block
 	fn awake_waiting_threads(&mut self, hash: &H256) {
 		// find a peer, which has supplied us with this block
